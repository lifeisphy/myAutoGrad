--- conflicted
+++ resolved
@@ -1,1851 +1,1242 @@
-/**
- * 基础自动微分框架 (Basic Autograd Framework) - C++版本
- * 支持标量和向量的自动微分计算
- */
-
-#include <iostream>
-#include <vector>
-#include <memory>
-#include <functional>
-#include <cmath>
-#include <iomanip>
-#include <ranges>
-
-// 前向声明
-using namespace std;
-class Variable;
-using VarPtr = std::shared_ptr<Variable>;
-
-/**
- * 支持自动微分的变量类
- */
-enum Nodetype {
-    intermediate,
-    parameter,
-    input
-};
-std::ostream& operator<<(std::ostream &os, const Nodetype &type){
-    switch(type){
-        case intermediate:
-            os << "intermediate";
-            break;
-        case parameter:
-            os << "parameter";
-            break;
-        case input:
-            os << "input";
-            break;
-        default:
-            os << "unknown";
-    }
-    return os;
-}
-class Variable
-{
-private:
-    std::vector<double> data_;
-    std::vector<double> grad_;
-<<<<<<< HEAD
-    // bool requires_grad_;
-    Nodetype type_;
-    std::function<void(const std::vector<double> &)> grad_fn_;
-    std::function<void()> forward_fn_; 
-    std::vector<VarPtr> children_;
-    std::vector<size_t> shape_;
-=======
-    bool requires_grad_;
-    std::vector<size_t> shape_;
-    bool is_var_; // 是否为常量（不参与梯度计算）
-    std::function<void(const std::vector<double> &)> grad_fn_;
-    std::function<void()> forward_fn_; // 前向计算函数（可选） 
-    std::vector<VarPtr> children_;
-    std::vector<VarPtr> parents_;
-
->>>>>>> 21600e70
-public:
-    bool has_grad() const { return type_ == parameter || type_ == intermediate; }
-    /**
-     * 构造函数
-     * @param data 数值数据
-     * @param requires_grad 是否需要梯度计算
-     */
-<<<<<<< HEAD
-    explicit Variable(double value, Nodetype type, const std::vector<size_t> &shape = {})
-        : data_({value}), type_(type), shape_(shape)
-=======
-    explicit Variable(double value, bool requires_grad = false, const std::vector<size_t> &shape = {}, bool is_var = true)
-        : data_({value}), requires_grad_(requires_grad), shape_(shape), is_var_(is_var)
->>>>>>> 21600e70
-    {
-        if (type_ == parameter || type_ == intermediate)
-        {
-            grad_ = std::vector<double>(1, 0.0);
-        }
-        if (shape_.empty())
-        {
-            shape_ = {data_.size()};
-        }
-        check_validity();
-    }
-
-    /**
-     * 向量构造函数
-     * @param data 数值向量
-     * @param requires_grad 是否需要梯度计算
-     */
-<<<<<<< HEAD
-    explicit Variable(const std::vector<double> &data, Nodetype type, const std::vector<size_t> &shape = {})
-        : data_(data), type_(type), shape_(shape)
-=======
-    explicit Variable(const std::vector<double> &data, bool requires_grad = false, const std::vector<size_t> &shape = {}, bool is_var = true)
-        : data_(data), requires_grad_(requires_grad), shape_(shape), is_var_(is_var)
->>>>>>> 21600e70
-    {
-        if (has_grad())
-        {
-            grad_ = std::vector<double>(data.size(), 0.0);
-        }
-        if (shape_.empty())
-        {
-            shape_ = {data_.size()};
-        }
-        check_validity();
-    }
-    void check_validity()
-    {
-        size_t total = 1;
-        for (size_t idx = 0; idx < shape_.size(); ++idx)
-        {
-            size_t dim = shape_[idx];
-            if (dim <= 0)
-            {
-                throw std::runtime_error("Invalid shape dimension" + std::to_string(idx) + ": " + std::to_string(dim));
-            }
-            total *= dim;
-        }
-        if (total != data_.size())
-        {
-            throw std::runtime_error("Data size does not match shape");
-        }
-    }
-    // check if it is some simple shapes like scalar, vector and matrix
-    bool is_scalar() const
-    {
-        return size() == 1;
-    }
-    bool is_vector() const
-    {
-        return ndim() == 1 && shape_[0] > 1;
-    }
-    bool is_matrix() const
-    {
-        return ndim() == 2 && shape_[0] > 1 && shape_[1] > 1;
-    }
-    // 访问器
-<<<<<<< HEAD
-    const std::vector<double> &data() const { return data_; }
-    const std::vector<double> &grad() const { return grad_; }
-    Nodetype type() const { return type_; }
-    size_t size() const { return data_.size(); }
-    std::vector<size_t> shape() const { return shape_; }
-=======
-    const inline std::vector<double> &data() const { return data_; }
-    const inline std::vector<double> &grad() const { return grad_; }
-    const inline size_t ndim() const { return shape_.size(); }
-    const inline bool requires_grad() const { return requires_grad_; }
-    const inline bool is_constant() const { return !is_var_; }
-    const inline bool is_variable() const { return is_var_; }
-    const inline size_t size() const { return data_.size(); }
-    const inline std::vector<size_t> shape() const { return shape_; }
->>>>>>> 21600e70
-
-    // update the data using gradient and learning rate
-    void update(double learning_rate)
-    {
-        for (size_t i = 0; i < data_.size(); i++)
-        {
-            data_[i] -= learning_rate * grad_[i];
-        }
-    }
-    void set_data(std::vector<double>& new_data){
-        // if(!is_variable()){
-        //     throw std::runtime_error("Cannot set data for constant variable");
-        // }
-        if(new_data.size() != data_.size()){
-            throw std::runtime_error("New data size does not match");
-        }
-        data_ = new_data;
-    }
-    // 获取标量值（仅适用于单元素）
-    double& item()
-    {
-        if (!is_scalar())
-        {
-            throw std::runtime_error("item() can only be called on scalar variables");
-        }
-        return data_[0];
-    }
-
-    // 获取梯度标量值（仅适用于单元素）
-    double& grad_item()
-    {
-        if (!has_grad() || !is_scalar())
-        {
-            throw std::runtime_error("grad_item() can only be called on scalar variables with gradients");
-        }
-        return grad_[0];
-    }
-<<<<<<< HEAD
-    void set_input(const double new_data){
-        if(type_ != input){
-            throw std::runtime_error("Only input variable can set data");
-        }
-        if(data_.size() != 1){
-            throw std::runtime_error("This variable is not a scalar");
-        }
-        data_[0] = new_data;
-    }
-    void set_input(const std::vector<double>& new_data){
-        if(type_ != input){
-            throw std::runtime_error("Only input variable can set data");
-        }
-        if(new_data.size() != data_.size()){
-            throw std::runtime_error("New data size does not match");
-        }
-        data_ = new_data;
-=======
-
-
-    // 通过多维索引获取元素
-    double& Item(const std::vector<int> &idx)
-    {
-        return data_[ItemIndex(idx)];
-    }
-    double& Item(size_t flat_index)
-    {
-        if (flat_index >= size())
-        {
-            throw std::runtime_error("Flat index out of bounds");
-        }
-        return data_[flat_index];
-    }
-    // 通过多维索引获取梯度
-    double& GradItem(const std::vector<int> &idx)
-    {
-        if (!requires_grad())
-        {
-            throw std::runtime_error("This variable does not require gradient");
-        }
-        return grad_[ItemIndex(idx)];
-    }
-    double& GradItem(size_t flat_index)
-    {
-        if (!requires_grad())
-        {
-            throw std::runtime_error("This variable does not require gradient");
-        }
-        if (flat_index >= size())
-        {
-            throw std::runtime_error("Flat index out of bounds");
-        }
-        return grad_[flat_index];
->>>>>>> 21600e70
-    }
-    /**
-     * 设置梯度函数
-     */
-    void set_grad_fn(std::function<void(const std::vector<double> &)> grad_fn)
-    {
-        grad_fn_ = grad_fn;
-    }
-<<<<<<< HEAD
-=======
-
->>>>>>> 21600e70
-    void set_forward_fn(std::function<void()> forward_fn)
-    {
-        forward_fn_ = forward_fn;
-    }
-<<<<<<< HEAD
-=======
-
->>>>>>> 21600e70
-    /**
-     * 添加子节点
-     */
-    void add_child(VarPtr child)
-    {
-        children_.push_back(child);
-    }
-<<<<<<< HEAD
-    void calc(){
-        for(auto & child: children_){
-            child->calc();
-        }
-        this->forward();
-    }
-=======
-
-    void add_parent(VarPtr parent)
-    {
-        parents_.push_back(parent);
-    }
-
->>>>>>> 21600e70
-    /**
-     * 反向传播计算梯度
-     * @param grad_output 从上游传来的梯度
-     */
-    void backward(const std::vector<double> &grad_output = {})
-    {
-        if (!has_grad())
-            return;
-
-        std::vector<double> grad_out = grad_output;
-
-        // 如果是标量输出且没有指定梯度，设为1 (优化目标)
-        if (grad_out.empty())
-        {
-            grad_out = std::vector<double>(data_.size(), 1.0);
-        }
-
-        // 累积梯度
-        for (size_t i = 0; i < grad_.size(); ++i)
-        {
-            grad_[i] += grad_out[i];
-        }
-
-        // 如果有梯度函数，继续反向传播
-        if (grad_fn_)
-        {
-            grad_fn_(grad_out);
-        }
-    }
-
-    void forward(){
-        if(is_variable() && forward_fn_){
-            forward_fn_();
-        }
-    }
-    void recursive_zero_grad(){
-        zero_grad();
-        for(auto &child: children_){
-            child->recursive_zero_grad();
-        }
-    }
-    /**
-     * 清零梯度
-     */
-    void zero_grad()
-    {
-        if (has_grad())
-        {
-            std::fill(grad_.begin(), grad_.end(), 0.0);
-        }
-    }
-    void forward(){
-        if(type_ == intermediate && forward_fn_){
-            forward_fn_();
-        }
-    }
-    void zero_grad_recursive()
-    {
-        zero_grad();
-        for (auto &child : children_)
-        {
-            child->zero_grad_recursive();
-        }
-    }
-    /**
-     * 打印变量信息
-     */
-    void print() const
-    {
-        std::cout << "Variable(data=[";
-        for (size_t i = 0; i < data_.size(); ++i)
-        {
-            std::cout << std::fixed << std::setprecision(4) << data_[i];
-            if (i < data_.size() - 1)
-                std::cout << ", ";
-        }
-        std::cout << "], shape=(";
-        for(size_t i = 0; i < ndim(); ++i)
-        {
-            std::cout << shape_[i];
-            if (i < ndim() - 1)
-                std::cout << ", ";
-        }
-<<<<<<< HEAD
-        std::cout << "), type=" << type_;
-
-        if (has_grad() && !grad_.empty())
-=======
-        std::cout << "), requires_grad=" << std::boolalpha << requires_grad_;
-        std::cout<< ", is_variable=" << std::boolalpha << is_var_;
-        if (requires_grad_ && !grad_.empty())
->>>>>>> 21600e70
-        {
-            std::cout << ", grad=[";
-            for (size_t i = 0; i < grad_.size(); ++i)
-            {
-                std::cout << std::fixed << std::setprecision(4) << grad_[i];
-                if (i < grad_.size() - 1)
-                    std::cout << ", ";
-            }
-            std::cout << "]";
-        }
-        std::cout << ")" << std::endl;
-    }
-    // 通过扁平索引获取多维索引
-    const std::vector<int> PlainItemIndex(const size_t flat_index) const
-    {
-        if (flat_index >= size())
-        {
-            throw std::runtime_error("Flat index out of bounds");
-        }
-        std::vector<int> idx(ndim(), 0);
-        size_t temp = flat_index;
-        for (int i = ndim() - 1; i >= 0; i--)
-        {
-            idx[i] = temp % shape_[i];
-            temp /= shape_[i];
-        }
-        return idx;
-    }
-    // 索引访问函数，支持多维索引
-    const size_t ItemIndex(const std::vector<int> &idx) const
-    {
-        if (idx.size() != shape().size())
-        { // dimension match
-            throw std::runtime_error("Index dimension does not match variable dimension");
-        }
-        for (size_t i = 0; i < idx.size(); i++)
-        {
-            if (idx[i] < 0 || static_cast<size_t>(idx[i]) >= shape()[i])
-            {
-                throw std::runtime_error("Index out of bounds at dimension " + std::to_string(i));
-            }
-        }
-        size_t flat_index = 0;
-        for (size_t i = 0; i < idx.size(); i++)
-        {
-            size_t stride = 1;
-            for (size_t j = i + 1; j < shape().size(); j++)
-            {
-                stride *= shape()[j];
-            }
-            flat_index += idx[i] * stride;
-        }
-        return flat_index;
-    }
-<<<<<<< HEAD
-
-    // 通过多维索引获取元素
-    double Item(const std::vector<int> &idx)
-    {
-        return data()[ItemIndex(idx)];
-    }
-    double& Item(size_t flat_index)
-    {
-        if (flat_index >= size())
-        {
-            throw std::runtime_error("Flat index out of bounds");
-        }
-        return data_[flat_index];
-    }
-    // 通过多维索引获取梯度
-    double GradItem(const std::vector<int> &idx)
-    {
-        if (!has_grad())
-        {
-            throw std::runtime_error("This variable does not require gradient");
-        }
-        return grad()[ItemIndex(idx)];
-    }
-    double& GradItem(size_t flat_index)
-    {
-        if (!has_grad())
-        {
-            throw std::runtime_error("This variable does not require gradient");
-        }
-        if (flat_index >= size())
-        {
-            throw std::runtime_error("Flat index out of bounds");
-        }
-        return grad_[flat_index];
-    }
-};
-
-// 工具函数：创建Variable的智能指针
-VarPtr make_var(double value)
-{
-    return std::make_shared<Variable>(value, intermediate);
-}
-
-VarPtr make_var(const std::vector<double> &data, const std::vector<size_t> &shape = {})
-{
-    return std::make_shared<Variable>(data, intermediate, shape);
-}
-
-VarPtr make_param(double value, const std::vector<size_t> &shape = {})
-{
-    return std::make_shared<Variable>(value, parameter, shape);
-}
-VarPtr make_param(const std::vector<double> &data, const std::vector<size_t> &shape = {})
-{
-    return std::make_shared<Variable>(data, parameter, shape);
-}
-VarPtr make_input(double value, const std::vector<size_t> &shape = {})
-{
-    return std::make_shared<Variable>(value, input, shape);
-}
-VarPtr make_input(const std::vector<double> &data, const std::vector<size_t> &shape = {})
-{
-    return std::make_shared<Variable>(data, input, shape);
-=======
-};
-
-// 工具函数：创建Variable的智能指针
-VarPtr make_var(double value, bool requires_grad = false, const std::vector<size_t> &shape = {}, bool is_var = true)
-{
-    return std::make_shared<Variable>(value, requires_grad, shape, is_var);
-}
-
-VarPtr make_var(const std::vector<double> &data, bool requires_grad = false, const std::vector<size_t> &shape = {}, bool is_var = true)
-{
-    return std::make_shared<Variable>(data, requires_grad, shape, is_var);
->>>>>>> 21600e70
-}
-
-// get broadcasted index
-std::vector<int> get_broadcast_idx(const std::vector<int>& result_idx, 
-                                   const std::vector<size_t>& var_shape) {
-    int result_dims = result_idx.size();
-    if (var_shape.empty()) return {};
-
-    std::vector<int> var_idx(var_shape.size());
-    int offset = result_dims - var_shape.size();
-    
-    for (size_t j = 0; j < var_shape.size(); j++) {
-        int idx_val = (var_shape[j] == 1) ? 0 : result_idx[j + offset];
-        var_idx[j] = idx_val;
-    }
-    return var_idx;
-}
-
-/**
- * 基础数学运算函数
- */
-
-// 加法运算
-VarPtr add(VarPtr a, VarPtr b)
-{
-
-    size_t len = std::max(a->ndim(), b->ndim());
-    std::vector<size_t> result_shape(len);
-    for (size_t i=0; i < len; i++)
-    { // 确定结果shape
-        size_t a_dim = (i <  a->ndim()) ? a->shape()[a->ndim()-i-1] : 1;
-        size_t b_dim = (i < b->ndim()) ? b->shape()[b->ndim()-i-1] : 1;
-        if (a_dim != b_dim && a_dim != 1 && b_dim != 1)
-        {
-            throw std::runtime_error("Incompatible sizes for addition");
-        }
-        result_shape[len-1-i] = std::max(a_dim, b_dim);
-    }
-    size_t result_size = 1; // 计算结果总大小
-    for (size_t dim : result_shape)
-    {
-        result_size *= dim;
-    }
-
-    std::vector<double> result_data(result_size);
-<<<<<<< HEAD
-    auto result = make_var(result_data, result_shape);
-    // 执行加法（支持广播）
-    auto forward_fn = [a, b, result, result_size, result_shape]() {
-        // 先递归计算依赖的节点
-        if (a->type() == intermediate) a->forward();
-        if (b->type() == intermediate) b->forward();
-        
-        for (size_t i = 0; i < result_size; i++)
-        {
-            // 直接使用 result 变量计算索引，避免创建临时变量
-            std::vector<int> result_idx = result->PlainItemIndex(i);
-            
-            // 计算广播后的 a 和 b 索引
-            std::vector<int> a_idx = get_broadcast_idx(result_idx, a->shape());
-            std::vector<int> b_idx = get_broadcast_idx(result_idx, b->shape());
-            
-            double a_val = (a->shape().empty()) ? a->data()[0] : a->Item(a_idx);
-            double b_val = (b->shape().empty()) ? b->data()[0] : b->Item(b_idx);
-            result->Item(i) = a_val + b_val;
-        }
-    };
-
-    // 设置前向函数
-    result->set_forward_fn(forward_fn);
-
-    
-
-
-    auto grad_fn = [a, b, result, result_shape, result_size](const std::vector<double> &grad_output)
-=======
-    bool requires_grad = a->requires_grad() || b->requires_grad();
-    bool is_var = a->is_variable() || b->is_variable();
-    
-    auto result = make_var(result_data, requires_grad, result_shape, is_var);
-    if (requires_grad)
->>>>>>> 21600e70
-    {
-        if (a->has_grad())
-        {
-            std::vector<double> grad_a(a->size(), 0.0);
-            for (size_t i = 0; i < result_size; i++)
-            {
-                std::vector<int> a_idx = get_broadcast_idx(result->PlainItemIndex(i), a->shape());
-                grad_a[a->ItemIndex(a_idx)] += grad_output[i];
-            }
-            a->backward(grad_a);
-        }
-        if (b->has_grad())
-        {
-            std::vector<double> grad_b(b->size(), 0.0);
-            for (size_t i = 0; i < result_size; i++)
-            {
-                std::vector<int> b_idx = get_broadcast_idx(result->PlainItemIndex(i), b->shape());
-                grad_b[b->ItemIndex(b_idx)] += grad_output[i];
-            }
-            b->backward(grad_b);
-        }
-    };
-
-<<<<<<< HEAD
-    result->set_grad_fn(grad_fn);
-    result->add_child(a);
-    result->add_child(b);
-=======
-        result->set_grad_fn(grad_fn);
-    }
-    auto forward_fn = [a, b, result, result_size]() {
-        if(a->is_variable()) a->forward();
-        if(b->is_variable()) b->forward();
-        for (size_t i = 0; i < result_size; i++)
-        {
-            std::vector<int> result_idx = result->PlainItemIndex(i);
-            
-            std::vector<int> a_idx = get_broadcast_idx(result_idx, a->shape());
-            std::vector<int> b_idx = get_broadcast_idx(result_idx, b->shape());
-            
-            double a_val = (a->shape().empty()) ? a->data()[0] : a->Item(a_idx);
-            double b_val = (b->shape().empty()) ? b->data()[0] : b->Item(b_idx);
-            result->Item(i) = a_val + b_val;
-        }
-    };
->>>>>>> 21600e70
-
-    if(is_var){
-        result->set_forward_fn(forward_fn);
-    }else {
-        forward_fn();
-    }
-    
-    result->add_child(a);
-    result->add_child(b);
-    return result;
-}
-
-// 减法运算
-VarPtr sub(VarPtr a, VarPtr b){
-
-    size_t len = std::max(a->ndim(), b->ndim());
-    std::vector<size_t> result_shape(len);
-    for (size_t i=0; i < len; i++)
-    { // 确定结果shape
-
-        size_t a_dim = (i <  a->ndim()) ? a->shape()[a->ndim()-i-1] : 1;
-        size_t b_dim = (i < b->ndim()) ? b->shape()[b->ndim()-i-1] : 1;
-        if (a_dim != b_dim && a_dim != 1 && b_dim != 1)
-        {
-            throw std::runtime_error("Incompatible sizes for subtraction");
-        }
-        result_shape[len-1-i] = std::max(a_dim, b_dim);
-    }
-    size_t result_size = 1; // 计算结果总大小
-    for (size_t dim : result_shape)
-    {
-        result_size *= dim;
-    }
-
-    std::vector<double> result_data(result_size);
-<<<<<<< HEAD
-    auto result = make_var(result_data, result_shape);
-    
-    // 添加前向函数
-    auto forward_fn = [a, b, result, result_size, result_shape]() {
-        for (size_t i = 0; i < result_size; i++)
-        {
-            // 直接使用 result 变量计算索引，避免创建临时变量
-            std::vector<int> result_idx = result->PlainItemIndex(i);
-            
-            // 计算广播后的 a 和 b 索引
-=======
-    bool requires_grad = a->requires_grad() || b->requires_grad();
-    bool is_var = a->is_variable() || b->is_variable();
-    auto result = make_var(result_data, requires_grad, result_shape, is_var);
-    auto forward_fn = [a, b, result, result_size]() {
-        if(a->is_variable()) a->forward();
-        if(b->is_variable()) b->forward();
-        for (size_t i = 0; i < result_size; i++)
-        {
-            std::vector<int> result_idx = result->PlainItemIndex(i);
-            
->>>>>>> 21600e70
-            std::vector<int> a_idx = get_broadcast_idx(result_idx, a->shape());
-            std::vector<int> b_idx = get_broadcast_idx(result_idx, b->shape());
-            
-            double a_val = (a->shape().empty()) ? a->data()[0] : a->Item(a_idx);
-            double b_val = (b->shape().empty()) ? b->data()[0] : b->Item(b_idx);
-            result->Item(i) = a_val - b_val;
-        }
-    };
-
-<<<<<<< HEAD
-    // 设置前向函数
-    result->set_forward_fn(forward_fn);
-=======
->>>>>>> 21600e70
-
-    if (a->has_grad() || b->has_grad())
-    {
-        auto grad_fn = [a, b, result, result_shape, result_size](const std::vector<double> &grad_output)
-        {
-            if (a->has_grad())
-            {
-                std::vector<double> grad_a(a->size(), 0.0);
-                for (size_t i = 0; i < result_size; i++)
-                {
-                    std::vector<int> a_idx = get_broadcast_idx(result->PlainItemIndex(i), a->shape());
-                    grad_a[a->ItemIndex(a_idx)] += grad_output[i];
-                }
-                a->backward(grad_a);
-            }
-            if (b->has_grad())
-            {
-                std::vector<double> grad_b(b->size(), 0.0);
-                for (size_t i = 0; i < result_size; i++)
-                {
-                    std::vector<int> b_idx = get_broadcast_idx(result->PlainItemIndex(i), b->shape());
-                    grad_b[b->ItemIndex(b_idx)] -= grad_output[i];
-                }
-                b->backward(grad_b);
-            }
-        };
-
-        result->set_grad_fn(grad_fn);
-    }
-    if(is_var){
-        result->set_forward_fn(forward_fn);
-    }else {
-        forward_fn();
-    }
-    result->add_child(a);
-    result->add_child(b);
-
-    return result;
-}
-// 乘法运算 - 支持张量乘法
-
-
-// 元素级乘法
-VarPtr mul_elementwise(VarPtr a, VarPtr b) {
-    size_t len = std::max(a->ndim(), b->ndim());
-    std::vector<size_t> result_shape(len);
-    
-    // 计算结果形状（从右对齐的广播）
-    for (size_t i = 0; i < len; i++) {
-        size_t a_dim = (i < a->ndim()) ? a->shape()[a->ndim()-i-1] : 1;
-        size_t b_dim = (i < b->ndim()) ? b->shape()[b->ndim()-i-1] : 1;
-        if (a_dim != b_dim && a_dim != 1 && b_dim != 1) {
-            throw std::runtime_error("Incompatible sizes for element-wise multiplication");
-        }
-        result_shape[len-1-i] = std::max(a_dim, b_dim);
-    }
-    
-    size_t result_size = 1;
-    for (size_t dim : result_shape) {
-        result_size *= dim;
-    }
-    
-    std::vector<double> result_data(result_size);
-<<<<<<< HEAD
-    auto result = make_var(result_data, result_shape);
-    
-    // 添加前向函数
-    auto forward_fn = [a, b, result, result_size, result_shape]() {
-        for (size_t i = 0; i < result_size; i++) {
-            // 直接使用 result 变量计算索引，避免创建临时变量
-            std::vector<int> result_idx = result->PlainItemIndex(i);
-            
-            std::vector<int> a_idx = get_broadcast_idx(result_idx, a->shape());
-            std::vector<int> b_idx = get_broadcast_idx(result_idx, b->shape());
-            
-            double a_val = (a->shape().empty()) ? a->data()[0] : a->Item(a_idx);
-            double b_val = (b->shape().empty()) ? b->data()[0] : b->Item(b_idx);
-            result->Item(i) = a_val * b_val;
-        }
-    };
-
-    // 设置前向函数
-    result->set_forward_fn(forward_fn);
-    
-    auto grad_fn = [a, b, result, result_shape, result_size](const std::vector<double> &grad_output) {
-        if (a->has_grad()) {
-            std::vector<double> grad_a(a->size(), 0.0);
-            for (size_t i = 0; i < result_size; i++) {
-                std::vector<int> a_idx = get_broadcast_idx(result->PlainItemIndex(i), a->shape());
-                std::vector<int> b_idx = get_broadcast_idx(result->PlainItemIndex(i), b->shape());
-                
-                double b_val = (b->shape().empty()) ? b->data()[0] : b->Item(b_idx);
-                
-                if (a->shape().empty()) {
-                    grad_a[0] += grad_output[i] * b_val;
-                } else {
-                    grad_a[a->ItemIndex(a_idx)] += grad_output[i] * b_val;
-=======
-    bool requires_grad = a->requires_grad() || b->requires_grad();
-    bool is_var = a->is_variable() || b->is_variable();
-    auto result = make_var(result_data, requires_grad, result_shape, is_var);
-    if (requires_grad) {
-        auto grad_fn = [a, b, result, result_shape, result_size](const std::vector<double> &grad_output) {
-            if (a->requires_grad()) {
-                std::vector<double> grad_a(a->size(), 0.0);
-                for (size_t i = 0; i < result_size; i++) {
-                    std::vector<int> a_idx = get_broadcast_idx(result->PlainItemIndex(i), a->shape());
-                    std::vector<int> b_idx = get_broadcast_idx(result->PlainItemIndex(i), b->shape());
-                    
-                    double b_val = (b->shape().empty()) ? b->data()[0] : b->Item(b_idx);
-                    
-                    if (a->shape().empty()) {
-                        grad_a[0] += grad_output[i] * b_val;
-                    } else {
-                        grad_a[a->ItemIndex(a_idx)] += grad_output[i] * b_val;
-                    }
->>>>>>> 21600e70
-                }
-            }
-            a->backward(grad_a);
-        }
-        
-        if (b->has_grad()) {
-            std::vector<double> grad_b(b->size(), 0.0);
-            for (size_t i = 0; i < result_size; i++) {
-                std::vector<int> a_idx = get_broadcast_idx(result->PlainItemIndex(i), a->shape());
-                std::vector<int> b_idx = get_broadcast_idx(result->PlainItemIndex(i), b->shape());
-                
-                double a_val = (a->shape().empty()) ? a->data()[0] : a->Item(a_idx);
-                
-                if (b->shape().empty()) {
-                    grad_b[0] += grad_output[i] * a_val;
-                } else {
-                    grad_b[b->ItemIndex(b_idx)] += grad_output[i] * a_val;
-                }
-            }
-<<<<<<< HEAD
-            b->backward(grad_b);
-        }
-    };
-    result->set_grad_fn(grad_fn);
-    result->add_child(a);
-    result->add_child(b);
-
-    
-=======
-        };
-        
-        result->set_grad_fn(grad_fn);
-    }
-
-    auto forward_fn = [a, b, result]() {
-        if(a->is_variable()) a->forward();
-        if(b->is_variable()) b->forward();
-        for (size_t i = 0; i < result->size(); i++) {
-            std::vector<int> result_idx = result->PlainItemIndex(i);
-            
-            std::vector<int> a_idx = get_broadcast_idx(result_idx, a->shape());
-            std::vector<int> b_idx = get_broadcast_idx(result_idx, b->shape());
-            
-            double a_val = (a->shape().empty()) ? a->data()[0] : a->Item(a_idx);
-            double b_val = (b->shape().empty()) ? b->data()[0] : b->Item(b_idx);
-            result->Item(i) = a_val * b_val;
-        }
-    };
-    result->set_forward_fn(forward_fn);
-    result->add_child(a);
-    result->add_child(b);
->>>>>>> 21600e70
-    return result;
-
-}
-
-VarPtr tensor(VarPtr a, VarPtr b){
-    size_t len = a->size() * b->size();
-    bool requires_grad = a->requires_grad() || b->requires_grad();
-    std::vector<size_t> shape(a->ndim() + b->ndim());
-    // fill in the shape
-    for(size_t i=0; i < a->ndim(); i++){
-        shape[i] = a->shape()[i];
-    }
-    for(size_t j=0; j < b->ndim(); j++){
-        shape[a->ndim()+j] = b->shape()[j];
-    }
-    bool is_var = a->is_variable() || b->is_variable();
-    VarPtr result = make_var(std::vector<double>(len), requires_grad, shape,is_var);
-    if(result->requires_grad()){
-        auto grad_fn = [a, b, result, len](const std::vector<double> &grad_output){
-            if(a->requires_grad()){
-                std::vector<double> grad_a(a->size(), 0.0);
-                for(size_t i = 0; i < len; i++){
-                    std::vector<int> result_idx = result->PlainItemIndex(i);
-                    std::vector<int> a_idx(result_idx.begin(), result_idx.begin()+a->ndim());
-                    std::vector<int> b_idx(result_idx.begin()+a->ndim(), result_idx.end());
-                    grad_a[a->ItemIndex(a_idx)] += grad_output[i] * b->Item(b_idx);
-                }
-                a->backward(grad_a);
-            }
-            if(b->requires_grad()){
-                std::vector<double> grad_b(b->size(), 0.0);
-                for(size_t i = 0; i < len; i++){
-                    std::vector<int> result_idx = result->PlainItemIndex(i);
-                    std::vector<int> a_idx(result_idx.begin(), result_idx.begin()+a->ndim());
-                    std::vector<int> b_idx(result_idx.begin()+a->ndim(), result_idx.end());
-                    grad_b[b->ItemIndex(b_idx)] += grad_output[i] * a->Item(a_idx);
-                }
-                b->backward(grad_b);
-            }
-        };
-        result->set_grad_fn(grad_fn);
-    }
-    auto forward_fn = [a, b, result, len](){
-        for(size_t i = 0; i < len; i++){
-            std::vector<int> result_idx = result->PlainItemIndex(i);
-            result->Item(i) = a->Item(std::vector<int>(result_idx.begin(), result_idx.begin()+a->ndim())) *
-                                b->Item(std::vector<int>(result_idx.begin()+a->ndim(), result_idx.end()));
-        }
-    };
-    if(is_var){
-        result->set_forward_fn(forward_fn);
-    }else{
-        forward_fn();
-    }
-    result->add_child(a);
-    result->add_child(b);
-    return result;
-}
-VarPtr mul(VarPtr a, VarPtr b, int axis_a = -1, int axis_b = -1)
-{
-    if (axis_a == -1 && axis_b == -1) {
-        return mul_elementwise(a, b);
-    }
-    // 张量乘法：沿指定轴收缩
-    // 检查轴的有效性
-    if (axis_a < 0) axis_a += a->ndim();
-    if (axis_b < 0) axis_b += b->ndim();
-    
-    if (axis_a >= static_cast<int>(a->ndim()) || axis_b >= static_cast<int>(b->ndim()) ||
-        axis_a < 0 || axis_b < 0) {
-        throw std::runtime_error("Invalid axis for tensor multiplication");
-    }
-    
-    size_t contract_dim_a = a->shape()[axis_a];
-    size_t contract_dim_b = b->shape()[axis_b];
-    
-    if (contract_dim_a != contract_dim_b) {
-        throw std::runtime_error("Incompatible dimensions for tensor contraction");
-    }
-    
-    // 计算结果形状
-    std::vector<size_t> result_shape;
-    for (size_t i = 0; i < a->ndim(); i++) {
-        if (i != static_cast<size_t>(axis_a)) {
-            result_shape.push_back(a->shape()[i]);
-        }
-    }
-    for (size_t i = 0; i < b->ndim(); i++) {
-        if (i != static_cast<size_t>(axis_b)) {
-            result_shape.push_back(b->shape()[i]);
-        }
-    }
-    
-    if (result_shape.empty()) {
-        result_shape = {1}; // 标量结果
-    }
-    
-    size_t result_size = 1;
-    for (size_t dim : result_shape) {
-        result_size *= dim;
-    }
-    
-<<<<<<< HEAD
-    std::vector<double> result_data(result_size, 0.0);
-    auto result = make_var(result_data, result_shape);
-    
-    // 添加前向函数
-    auto forward_fn = [a, b, result, result_size, result_shape, axis_a, axis_b, contract_dim_a]() {
-        // 执行张量乘法
-        for (size_t res_i = 0; res_i < result_size; res_i++) {
-            std::vector<int> result_idx = result->PlainItemIndex(res_i);
-            
-            // 构造 a 和 b 的完整索引
-            std::vector<int> full_a_idx(a->shape().size());
-            std::vector<int> full_b_idx(b->shape().size());
-            
-            // 填充 a 的索引（跳过收缩轴）
-            size_t a_idx_pos = 0;
-            for (size_t i = 0; i < a->shape().size(); i++) {
-=======
-    // std::vector<double> result_data(result_size, 0.0);
-    
-    // // 执行张量乘法
-    // for (size_t res_i = 0; res_i < result_size; res_i++) {
-    //     auto temp_result = make_var(std::vector<double>(result_size), false, result_shape);
-    //     std::vector<int> result_idx = temp_result->PlainItemIndex(res_i);
-        
-    //     // 构造 a 和 b 的完整索引
-    //     std::vector<int> full_a_idx(a->ndim());
-    //     std::vector<int> full_b_idx(b->ndim());
-        
-    //     // 填充 a 的索引（跳过收缩轴）
-    //     size_t a_idx_pos = 0;
-    //     for (size_t i = 0; i < a->ndim(); i++) {
-    //         if (i != static_cast<size_t>(axis_a)) {
-    //             if (a_idx_pos < result_idx.size()) {
-    //                 full_a_idx[i] = result_idx[a_idx_pos++];
-    //             }
-    //         }
-    //     }
-        
-    //     // 填充 b 的索引（跳过收缩轴）
-    //     size_t b_idx_pos = a->ndim() - 1; // b 的索引从 a 的维度之后开始
-
-    //     for (size_t i = 0; i < b->ndim(); i++) {
-    //         if (i != static_cast<size_t>(axis_b) && b_idx_pos < result_idx.size()) {
-    //             full_b_idx[i] = result_idx[b_idx_pos++];
-    //         }
-    //     }
-        
-    //     // 沿收缩维度求和
-    //     for (size_t k = 0; k < contract_dim_a; k++) {
-    //         full_a_idx[axis_a] = k;
-    //         full_b_idx[axis_b] = k;
-            
-    //         double a_val = a->Item(full_a_idx);
-    //         double b_val = b->Item(full_b_idx);
-    //         result_data[res_i] += a_val * b_val;
-    //     }
-    // }
-    
-    bool requires_grad = a->requires_grad() || b->requires_grad();
-    bool is_var = a->is_variable() || b->is_variable();
-    auto result = make_var(std::vector<double>(result_size,0.0), requires_grad, result_shape, is_var);
-    auto forward_fn = [a, b, result, result_size, axis_a, axis_b, contract_dim_a]() {
-        if(a->is_variable()) a->forward();
-        if(b->is_variable()) b->forward();
-        for (size_t res_i = 0; res_i < result_size; res_i++) {
-            auto temp_result = make_var(std::vector<double>(result_size), false, result->shape());
-            std::vector<int> result_idx = temp_result->PlainItemIndex(res_i);
-            
-            // 构造 a 和 b 的完整索引
-            std::vector<int> full_a_idx(a->ndim());
-            std::vector<int> full_b_idx(b->ndim());
-            
-            // 填充 a 的索引（跳过收缩轴）
-            size_t a_idx_pos = 0;
-            for (size_t i = 0; i < a->ndim(); i++) {
->>>>>>> 21600e70
-                if (i != static_cast<size_t>(axis_a)) {
-                    if (a_idx_pos < result_idx.size()) {
-                        full_a_idx[i] = result_idx[a_idx_pos++];
-                    }
-                }
-            }
-            
-            // 填充 b 的索引（跳过收缩轴）
-<<<<<<< HEAD
-            size_t b_idx_pos = a->shape().size() - 1; // b 的索引从 a 的维度之后开始
-            if (static_cast<size_t>(axis_a) < a->shape().size()) {
-                b_idx_pos--; // 因为跳过了 a 的收缩轴
-            }
-            
-            for (size_t i = 0; i < b->shape().size(); i++) {
-                if (i != static_cast<size_t>(axis_b)) {
-                    if (b_idx_pos < result_idx.size()) {
-                        full_b_idx[i] = result_idx[b_idx_pos++];
-                    }
-                }
-            }
-            
-            // 初始化结果为0
-            result->Item(res_i) = 0.0;
-            // 沿收缩维度求和
-=======
-            size_t b_idx_pos = a->ndim() - 1; // b 的索引从 a 的维度之后开始
-
-            for (size_t i = 0; i < b->ndim(); i++) {
-                if (i != static_cast<size_t>(axis_b) && b_idx_pos < result_idx.size()) {
-                    full_b_idx[i] = result_idx[b_idx_pos++];
-                }
-            }
-            
-            // 沿收缩维度求和
-            double sum = 0.0;
->>>>>>> 21600e70
-            for (size_t k = 0; k < contract_dim_a; k++) {
-                full_a_idx[axis_a] = k;
-                full_b_idx[axis_b] = k;
-                
-                double a_val = a->Item(full_a_idx);
-                double b_val = b->Item(full_b_idx);
-<<<<<<< HEAD
-                result->Item(res_i) += a_val * b_val;
-            }
-        }
-    };
-
-    // 设置前向函数
-    result->set_forward_fn(forward_fn);
-
-    auto grad_fn = [a, b, result, axis_a, axis_b, contract_dim_a](const std::vector<double> &grad_output) {
-        if (a->has_grad()) {
-            std::vector<double> grad_a(a->size(), 0.0);
-            // 实现张量乘法的反向传播
-            // grad_a[i,j,k] = sum_l (grad_output[i,j,l] * b[k,l])  (假设沿最后一维收缩)
-            // 这里需要根据具体的轴来计算
-            for (size_t a_i = 0; a_i < a->size(); a_i++) {
-                std::vector<int> a_idx = a->PlainItemIndex(a_i);
-                
-                for (size_t res_i = 0; res_i < result->size(); res_i++) {
-                    std::vector<int> result_idx = result->PlainItemIndex(res_i);
-                    
-                    // 构造对应的 b 索引
-                    std::vector<int> b_idx(b->shape().size());
-                    b_idx[axis_b] = a_idx[axis_a];
-                    
-                    // 填充 b 的其他维度索引
-                    size_t b_dim_pos = a->shape().size() - 1;
-                    if (static_cast<size_t>(axis_a) < a->shape().size()) b_dim_pos--;
-                    
-                    for (size_t i = 0; i < b->shape().size(); i++) {
-                        if (i != static_cast<size_t>(axis_b)) {
-                            if (b_dim_pos < result_idx.size()) {
-                                b_idx[i] = result_idx[b_dim_pos++];
-                            }
-                        }
-                    }
-                    
-                    // 检查 a 的索引是否匹配结果索引
-                    bool match = true;
-                    size_t a_dim_pos = 0;
-                    for (size_t i = 0; i < a->shape().size(); i++) {
-                        if (i != static_cast<size_t>(axis_a)) {
-                            if (a_dim_pos < result_idx.size() && a_idx[i] != result_idx[a_dim_pos]) {
-                                match = false;
-                                break;
-=======
-                sum += a_val * b_val;
-                // cout<<"result_idx: ";
-                // for (const auto& idx : result_idx) { cout<<idx<<","; }
-                // // cout<<endl;
-                // cout<<"a_idx: ";
-                // for (const auto& idx : full_a_idx) { cout<<idx<<","; }
-                // // cout<<endl;
-                // cout<<"b_idx: ";
-                // for (const auto& idx : full_b_idx) { cout<<idx<<","; }
-                // cout<<endl;
-            }
-            result->Item(res_i) = sum;
-        }
-    };
-    if(result->is_variable()){
-        result->set_forward_fn(forward_fn);
-    }else {
-        forward_fn();
-    }
-    if (requires_grad) {
-        auto grad_fn = [a, b, result, axis_a, axis_b, contract_dim_a](const std::vector<double> &grad_output) {
-            if (a->requires_grad()) {
-                std::vector<double> grad_a(a->size(), 0.0);
-                // 实现张量乘法的反向传播
-                // grad_a[i,j,k] = sum_l (grad_output[i,j,l] * b[k,l])  (假设沿最后一维收缩)
-                // 这里需要根据具体的轴来计算
-                for (size_t a_i = 0; a_i < a->size(); a_i++) {
-                    std::vector<int> a_idx = a->PlainItemIndex(a_i); // get a index
-                    
-                    for (size_t res_i = 0; res_i < result->size(); res_i++) {
-                        std::vector<int> result_idx = result->PlainItemIndex(res_i); // get result index
-                        
-                        // now construct the corresponding b index
-                        // according to contraction, b_idx[axis_b] == a_idx[axis_a]
-                        std::vector<int> b_idx(b->ndim());
-                        b_idx[axis_b] = a_idx[axis_a];
-                        
-                        // 填充 b 的其他维度索引, first 
-                        size_t b_dim_pos = a->ndim() - 1;
-                        if (static_cast<size_t>(axis_a) < a->ndim()) b_dim_pos--;
-                        
-                        for (size_t i = 0; i < b->ndim(); i++) {
-                            if (i != static_cast<size_t>(axis_b)) {
-                                if (b_dim_pos < result_idx.size()) {
-                                    b_idx[i] = result_idx[b_dim_pos++];
-                                }
-                            }
-                        }
-                        
-                        // 检查 a 的索引是否匹配结果索引
-                        bool match = true;
-                        size_t a_dim_pos = 0;
-                        for (size_t i = 0; i < a->ndim(); i++) {
-                            if (i != static_cast<size_t>(axis_a)) {
-                                if (a_dim_pos < result_idx.size() && a_idx[i] != result_idx[a_dim_pos]) {
-                                    match = false;
-                                    break;
-                                }
-                                a_dim_pos++;
->>>>>>> 21600e70
-                            }
-                            a_dim_pos++;
-                        }
-                    }
-                    
-                    if (match) {
-                        double b_val = b->Item(b_idx);
-                        grad_a[a_i] += grad_output[res_i] * b_val;
-                    }
-                }
-            }
-            a->backward(grad_a);
-        }
-        
-        if (b->has_grad()) {
-            std::vector<double> grad_b(b->size(), 0.0);
-            // 类似地计算 b 的梯度
-            for (size_t b_i = 0; b_i < b->size(); b_i++) {
-                std::vector<int> b_idx = b->PlainItemIndex(b_i);
-                
-                for (size_t res_i = 0; res_i < result->size(); res_i++) {
-                    std::vector<int> result_idx = result->PlainItemIndex(res_i);
-                    
-                    // 构造对应的 a 索引
-                    std::vector<int> a_idx(a->shape().size());
-                    a_idx[axis_a] = b_idx[axis_b];
-                    
-<<<<<<< HEAD
-                    // 填充 a 的其他维度索引
-                    size_t a_dim_pos = 0;
-                    for (size_t i = 0; i < a->shape().size(); i++) {
-                        if (i != static_cast<size_t>(axis_a)) {
-                            if (a_dim_pos < result_idx.size()) {
-                                a_idx[i] = result_idx[a_dim_pos++];
-                            }
-                        }
-                    }
-                    
-                    // 检查 b 的索引是否匹配结果索引
-                    bool match = true;
-                    size_t b_dim_pos = a->shape().size() - 1;
-                    if (static_cast<size_t>(axis_a) < a->shape().size()) b_dim_pos--;
-                    
-                    for (size_t i = 0; i < b->shape().size(); i++) {
-                        if (i != static_cast<size_t>(axis_b)) {
-                            if (b_dim_pos < result_idx.size() && b_idx[i] != result_idx[b_dim_pos]) {
-                                match = false;
-                                break;
-=======
-                    for (size_t res_i = 0; res_i < result->size(); res_i++) {
-                        std::vector<int> result_idx = result->PlainItemIndex(res_i);
-                        
-                        // 构造对应的 a 索引
-                        std::vector<int> a_idx(a->ndim());
-                        a_idx[axis_a] = b_idx[axis_b];
-                        
-                        // 填充 a 的其他维度索引
-                        size_t a_dim_pos = 0;
-                        for (size_t i = 0; i < a->ndim(); i++) {
-                            if (i != static_cast<size_t>(axis_a)) {
-                                if (a_dim_pos < result_idx.size()) {
-                                    a_idx[i] = result_idx[a_dim_pos++];
-                                }
-                            }
-                        }
-                        
-                        // 检查 b 的索引是否匹配结果索引
-                        bool match = true;
-                        size_t b_dim_pos = a->ndim() - 1;
-                        if (static_cast<size_t>(axis_a) < a->ndim()) b_dim_pos--;
-                        
-                        for (size_t i = 0; i < b->ndim(); i++) {
-                            if (i != static_cast<size_t>(axis_b)) {
-                                if (b_dim_pos < result_idx.size() && b_idx[i] != result_idx[b_dim_pos]) {
-                                    match = false;
-                                    break;
-                                }
-                                b_dim_pos++;
->>>>>>> 21600e70
-                            }
-                            b_dim_pos++;
-                        }
-                    }
-                    
-                    if (match) {
-                        double a_val = a->Item(a_idx);
-                        grad_b[b_i] += grad_output[res_i] * a_val;
-                    }
-                }
-            }
-            b->backward(grad_b);
-        }
-    };
-        
-<<<<<<< HEAD
-    result->set_grad_fn(grad_fn);
-=======
-        result->set_grad_fn(grad_fn);
-    }
->>>>>>> 21600e70
-    result->add_child(a);
-    result->add_child(b);
-    
-    return result;
-}
-
-VarPtr pow_elementwise(VarPtr a, double exponent){
-<<<<<<< HEAD
-    
-    std::vector<double> result_data(a->size());
-    auto result = make_var(result_data);
-
-    // 添加前向函数
-    auto forward_fn = [a, result, exponent]() {
-        for (size_t i = 0; i < a->size(); ++i)
-        {
-            result->Item(i) = std::pow(a->data()[i], exponent);
-        }
-    };
-=======
-
-    bool requires_grad = a->requires_grad();
-    bool is_var = a->is_variable();
-    auto result = make_var(std::vector<double>(a->size()), requires_grad);
->>>>>>> 21600e70
-
-    // 设置前向函数
-    result->set_forward_fn(forward_fn);
-    auto grad_fn = [a, exponent](const std::vector<double> &grad_output)
-    {
-        if (a->has_grad())
-        {
-            std::vector<double> grad_a(a->size());
-            for (size_t i = 0; i < a->size(); ++i)
-            {
-<<<<<<< HEAD
-                // d/dx (x^n) = n * x^(n-1)
-                grad_a[i] = grad_output[i] * exponent * std::pow(a->data()[i], exponent - 1);
-            }
-            a->backward(grad_a);
-        }
-    };
-
-    result->set_grad_fn(grad_fn);
-    result->add_child(a);
-
-=======
-                std::vector<double> grad_a(a->size());
-                for (size_t i = 0; i < a->size(); ++i)
-                {
-                    // d/dx (x^n) = n * x^(n-1)
-                    grad_a[i] = grad_output[i] * exponent * std::pow(a->Item(i), exponent - 1);
-                }
-                a->backward(grad_a);
-            }
-        };
-        result->set_grad_fn(grad_fn);
-    }
-    auto forward_fn = [a, result,exponent](){
-        a->forward();
-        for(size_t i = 0; i < a->size(); i++){
-            result->Item(i) = std::pow(a->Item(i), exponent);
-        }
-    };
-    if(is_var){
-        result->set_forward_fn(forward_fn);
-    } else {
-        forward_fn();
-    }
-    
-    
-    result->add_child(a);
->>>>>>> 21600e70
-    return result;
-}
-
-// 求和运算
-VarPtr sum(VarPtr a)
-{
-<<<<<<< HEAD
-    auto result = make_var(0.0);
-
-    // 添加前向函数
-    auto forward_fn = [a, result]() {
-        double sum_val = 0.0;
-        for (double val : a->data())
-        {
-            sum_val += val;
-        }
-        result->Item(0) = sum_val;
-    };
-=======
-
-    bool requires_grad = a->requires_grad();
-    bool is_var = a->is_variable();
-    auto result = make_var(0.0, requires_grad,{}, is_var);
->>>>>>> 21600e70
-
-    // 设置前向函数
-    result->set_forward_fn(forward_fn);
-    auto grad_fn = [a](const std::vector<double> &grad_output)
-    {
-        if (a->has_grad())
-        {
-            // 梯度广播到所有元素
-            std::vector<double> grad_a(a->size(), grad_output[0]);
-            a->backward(grad_a);
-        }
-    };
-
-<<<<<<< HEAD
-    result->set_grad_fn(grad_fn);
-    result->add_child(a);
-
-=======
-        result->set_grad_fn(grad_fn);
-    }
-    auto forward_fn = [a, result](){
-        a->forward();
-        double sum_val = 0.0;
-        for (double val : a->data())
-        {
-            sum_val += val;
-        }
-        result->Item(0) = sum_val;
-    };
-    if(is_var){
-        result->set_forward_fn(forward_fn);
-    } else {
-        forward_fn();
-    }
-    result->add_child(a);
->>>>>>> 21600e70
-    return result;
-}
-
-// 平均值运算
-VarPtr mean(VarPtr a)
-{
-<<<<<<< HEAD
-    auto result = make_var(0.0);
-
-    // 添加前向函数
-    auto forward_fn = [a, result]() {
-        double sum_val = 0.0;
-        for (double val : a->data())
-        {
-            sum_val += val;
-        }
-        double mean_val = sum_val / a->size();
-        result->Item(0) = mean_val;
-    };
-=======
-    bool requires_grad = a->requires_grad();
-    bool is_var = a->is_variable();
-    auto result = make_var(0.0, requires_grad, {}, is_var);
->>>>>>> 21600e70
-
-    // 设置前向函数
-    result->set_forward_fn(forward_fn);
-
-    auto grad_fn = [a](const std::vector<double> &grad_output)
-    {
-        if (a->has_grad())
-        {
-            // 梯度平均分配到所有元素
-            double grad_per_element = grad_output[0] / a->size();
-            std::vector<double> grad_a(a->size(), grad_per_element);
-            a->backward(grad_a);
-        }
-    };
-
-<<<<<<< HEAD
-    result->set_grad_fn(grad_fn);
-    result->add_child(a);
-    
-
-=======
-        result->set_grad_fn(grad_fn);
-    }
-    auto forward_fn = [a, result](){
-        a->forward();
-        double sum_val = 0.0;
-        for (double val : a->data())
-        {
-            sum_val += val;
-        }
-        result->Item(0) = sum_val / a->size();
-    };
-    if(is_var){
-        result->set_forward_fn(forward_fn);
-    } else {
-        forward_fn();
-    }
-    result->add_child(a);
->>>>>>> 21600e70
-    return result;
-}
-
-/**
- * 激活函数
- */
-
-// ReLU激活函数
-VarPtr relu(VarPtr a)
-{
-<<<<<<< HEAD
-    std::vector<double> result_data(a->size());
-    auto result = make_var(result_data);
-
-    // 添加前向函数
-    auto forward_fn = [a, result]() {
-        for (size_t i = 0; i < a->size(); ++i)
-        {
-            result->Item(i) = std::max(0.0, a->data()[i]);
-        }
-    };
-
-    // 设置前向函数
-    result->set_forward_fn(forward_fn);
-=======
-    bool requires_grad = a->requires_grad();
-    bool is_var = a->is_variable();
-    auto result = make_var(std::vector<double>(a->size(), 0.0), requires_grad, {}, is_var);
->>>>>>> 21600e70
-
-
-    auto grad_fn = [a](const std::vector<double> &grad_output)
-    {
-        if (a->has_grad())
-        {
-            std::vector<double> grad_a(a->size());
-            for (size_t i = 0; i < a->size(); ++i)
-            {
-<<<<<<< HEAD
-                // ReLU的导数：x > 0 时为1，否则为0
-                grad_a[i] = (a->data()[i] > 0) ? grad_output[i] : 0.0;
-=======
-                std::vector<double> grad_a(a->size());
-                for (size_t i = 0; i < a->size(); ++i)
-                {
-                    // ReLU的导数：x > 0 时为1，否则为0
-                    grad_a[i] = (a->Item(i) > 0) ? grad_output[i] : 0.0;
-                }
-                a->backward(grad_a);
->>>>>>> 21600e70
-            }
-            a->backward(grad_a);
-        }
-    };
-
-<<<<<<< HEAD
-    result->set_grad_fn(grad_fn);
-    result->add_child(a);
-    
-=======
-        result->set_grad_fn(grad_fn);
-    }
-    auto forward_fn = [a, result](){
-        a->forward();
-        for(size_t i = 0; i < a->size(); i++){
-            result->Item(i) = std::max(0.0, a->Item(i));
-        }
-    };
-    if(is_var){
-        result->set_forward_fn(forward_fn);
-    } else {
-        forward_fn();
-    }
-    result->add_child(a);
->>>>>>> 21600e70
-
-    return result;
-}
-
-// Sigmoid激活函数
-VarPtr sigmoid(VarPtr a)
-{
-<<<<<<< HEAD
-    std::vector<double> result_data(a->size());
-    auto result = make_var(result_data);
-
-    // 添加前向函数
-    auto forward_fn = [a, result]() {
-        for (size_t i = 0; i < a->size(); ++i)
-        {
-            result->Item(i) = 1.0 / (1.0 + std::exp(-a->data()[i]));
-        }
-    };
-
-    // 设置前向函数
-    result->set_forward_fn(forward_fn);
-=======
-    bool requires_grad = a->requires_grad();
-    bool is_var = a->is_variable();
-    auto result = make_var(std::vector<double>(a->size(), 0.0), requires_grad, {}, is_var);
->>>>>>> 21600e70
-
-    auto grad_fn = [a, result](const std::vector<double> &grad_output)
-    {
-        if (a->has_grad())
-        {
-            std::vector<double> grad_a(a->size());
-            for (size_t i = 0; i < a->size(); ++i)
-            {
-<<<<<<< HEAD
-                // Sigmoid的导数：sigmoid(x) * (1 - sigmoid(x))
-                double sigmoid_val = result->data()[i];
-                grad_a[i] = grad_output[i] * sigmoid_val * (1.0 - sigmoid_val);
-=======
-                std::vector<double> grad_a(a->size());
-                for (size_t i = 0; i < a->size(); ++i)
-                {
-                    // Sigmoid的导数：sigmoid(x) * (1 - sigmoid(x))
-                    double sigmoid_val = result->Item(i);
-                    grad_a[i] = grad_output[i] * sigmoid_val * (1.0 - sigmoid_val);
-                }
-                a->backward(grad_a);
->>>>>>> 21600e70
-            }
-            a->backward(grad_a);
-        }
-    };
-
-<<<<<<< HEAD
-    result->set_grad_fn(grad_fn);
-    result->add_child(a);
-    
-=======
-        result->set_grad_fn(grad_fn);
-    }
-    auto forward_fn = [a, result](){
-        a->forward();
-        for(size_t i = 0; i < a->size(); i++){
-            result->Item(i) = 1.0 / (1.0 + std::exp(-a->Item(i)));
-        }
-    };
-    if(is_var){
-        result->set_forward_fn(forward_fn);
-    }else{
-        forward_fn();
-    }
-    result->add_child(a);
->>>>>>> 21600e70
-
-    return result;
-}
-
-// Tanh激活函数
-VarPtr tanh_activation(VarPtr a)
-{
-<<<<<<< HEAD
-    std::vector<double> result_data(a->size());
-    auto result = make_var(result_data);
-
-    // 添加前向函数
-    auto forward_fn = [a, result]() {
-        for (size_t i = 0; i < a->size(); ++i)
-        {
-            result->Item(i) = std::tanh(a->data()[i]);
-        }
-    };
-
-    // 设置前向函数
-    result->set_forward_fn(forward_fn);
-=======
-    bool requires_grad = a->requires_grad();
-    bool is_var = a->is_variable();
-    auto result = make_var(std::vector<double>(a->size(), 0.0), requires_grad, {}, is_var);
->>>>>>> 21600e70
-
-    auto grad_fn = [a, result](const std::vector<double> &grad_output)
-    {
-        if (a->has_grad())
-        {
-            std::vector<double> grad_a(a->size());
-            for (size_t i = 0; i < a->size(); ++i)
-            {
-<<<<<<< HEAD
-                // Tanh的导数：1 - tanh²(x)
-                double tanh_val = result->data()[i];
-                grad_a[i] = grad_output[i] * (1.0 - tanh_val * tanh_val);
-=======
-                std::vector<double> grad_a(a->size());
-                for (size_t i = 0; i < a->size(); ++i)
-                {
-                    // Tanh的导数：1 - tanh²(x)
-                    double tanh_val = result->Item(i);
-                    grad_a[i] = grad_output[i] * (1.0 - tanh_val * tanh_val);
-                }
-                a->backward(grad_a);
->>>>>>> 21600e70
-            }
-            a->backward(grad_a);
-        }
-    };
-
-    result->set_grad_fn(grad_fn);
-    result->add_child(a);
-
-<<<<<<< HEAD
-=======
-        result->set_grad_fn(grad_fn);
-    }
-    auto forward_fn = [a, result](){
-        a->forward();
-        for(size_t i = 0; i < a->size(); i++){
-            result->Item(i) = std::tanh(a->Item(i));
-        }
-    };
-    if(is_var){
-        result->set_forward_fn(forward_fn);
-    }else {
-        forward_fn();
-    }
-    result->add_child(a);
->>>>>>> 21600e70
-
-    return result;
-}
-
-/**
- * 损失函数
- */
-
-// 均方误差损失函数
-VarPtr mse_loss(VarPtr predictions, VarPtr targets)
-{
-    if (predictions->size() != targets->size())
-    {
-        throw std::runtime_error("Predictions and targets must have the same size");
-    }
-
-    // 计算 MSE = mean((predictions - targets)^2)
-    auto diff = sub(predictions, targets);
-    auto squared_diff = mul(diff, diff);
-    return mean(squared_diff);
-}
-
-// 二元交叉熵损失函数
-VarPtr binary_cross_entropy_loss(VarPtr predictions, VarPtr targets)
-{
-    if (predictions->size() != targets->size())
-    {
-        throw std::runtime_error("Predictions and targets must have the same size");
-    }
-    std::vector<double> loss_data(predictions->size());
-<<<<<<< HEAD
-    auto result = make_var(loss_data);
-
-    // 添加前向函数
-    auto forward_fn = [predictions, targets, result]() {
-        for (size_t i = 0; i < predictions->size(); ++i)
-        {
-            double pred = predictions->data()[i];
-            double target = targets->data()[i];
-            // 防止log(0)
-            pred = std::max(1e-15, std::min(1.0 - 1e-15, pred));
-=======
-    bool requires_grad = predictions->requires_grad() || targets->requires_grad();
-    bool is_var = predictions->is_variable() || targets->is_variable();
-    auto result = make_var(loss_data, requires_grad, {}, is_var);
-    auto forward_fn = [predictions, targets, result](){
-        if(predictions->is_variable()) predictions->forward();
-        if(targets->is_variable()) targets->forward();
-        for (size_t i = 0; i < predictions->size(); ++i)
-        {
-            double pred = predictions->Item(i);
-            double target = targets->Item(i);
-
-            // 防止log(0)
-            pred = std::max(1e-15, std::min(1.0 - 1e-15, pred));
-
->>>>>>> 21600e70
-            // BCE = -[target * log(pred) + (1 - target) * log(1 - pred)]
-            result->Item(i) = -(target * std::log(pred) + (1.0 - target) * std::log(1.0 - pred));
-        }
-    };
-<<<<<<< HEAD
-
-    // 设置前向函数
-    result->set_forward_fn(forward_fn);
-
-    auto grad_fn = [predictions, targets](const std::vector<double> &grad_output)
-=======
-    if(is_var){
-        result->set_forward_fn(forward_fn);
-    }else {
-        forward_fn();
-    }
-
-    if (requires_grad)
->>>>>>> 21600e70
-    {
-        if (predictions->has_grad())
-        {
-            std::vector<double> grad_pred(predictions->size());
-            for (size_t i = 0; i < predictions->size(); ++i)
-            {
-<<<<<<< HEAD
-                double pred = predictions->data()[i];
-                double target = targets->data()[i];
-=======
-                std::vector<double> grad_pred(predictions->size());
-                for (size_t i = 0; i < predictions->size(); ++i)
-                {
-                    double pred = predictions->Item(i);
-                    double target = targets->Item(i);
->>>>>>> 21600e70
-
-                // 防止除零
-                pred = std::max(1e-15, std::min(1.0 - 1e-15, pred));
-
-                // BCE对prediction的导数：-(target/pred - (1-target)/(1-pred))
-                grad_pred[i] = grad_output[i] * (-(target / pred) + (1.0 - target) / (1.0 - pred));
-            }
-<<<<<<< HEAD
-            predictions->backward(grad_pred);
-        }
-    };
-    result->set_grad_fn(grad_fn);
-=======
-        };
-
-        result->set_grad_fn(grad_fn);
-    }
->>>>>>> 21600e70
-    result->add_child(predictions);
-    result->add_child(targets);
-
-    return mean(result); // 返回平均损失
-}
-VarPtr operator+(VarPtr a, VarPtr b) { return add(a, b); }
-VarPtr operator-(VarPtr a, VarPtr b) { return sub(a, b); }
-VarPtr operator*(VarPtr a, VarPtr b) { return mul(a, b); }
-// VarPtr operator/(VarPtr a, VarPtr b) { return div(a, b); }  // div function is commented out
-VarPtr operator^(VarPtr a, double exponent) { return pow_elementwise(a, exponent); }
+/**
+ * 基础自动微分框架 (Basic Autograd Framework) - C++版本
+ * 支持标量和向量的自动微分计算
+ */
+
+#include <iostream>
+#include <vector>
+#include <memory>
+#include <functional>
+#include <cmath>
+#include <iomanip>
+#include <ranges>
+
+// 前向声明
+using namespace std;
+class Variable;
+using VarPtr = std::shared_ptr<Variable>;
+
+/**
+ * 支持自动微分的变量类
+ */
+enum Nodetype {
+    intermediate,
+    parameter,
+    input
+};
+std::ostream& operator<<(std::ostream &os, const Nodetype &type){
+    switch(type){
+        case intermediate:
+            os << "intermediate";
+            break;
+        case parameter:
+            os << "parameter";
+            break;
+        case input:
+            os << "input";
+            break;
+        default:
+            os << "unknown";
+    }
+    return os;
+}
+class Variable
+{
+private:
+    std::vector<double> data_;
+    std::vector<double> grad_;
+    // bool requires_grad_;
+    Nodetype type_;
+    std::function<void(const std::vector<double> &)> grad_fn_;
+    std::function<void()> forward_fn_; 
+    std::vector<VarPtr> children_;
+    std::vector<size_t> shape_;
+public:
+    bool has_grad() const { return type_ == parameter || type_ == intermediate; }
+    /**
+     * 构造函数
+     * @param data 数值数据
+     * @param requires_grad 是否需要梯度计算
+     */
+    explicit Variable(double value, Nodetype type, const std::vector<size_t> &shape = {})
+        : data_({value}), type_(type), shape_(shape)
+    {
+        if (type_ == parameter || type_ == intermediate)
+        {
+            grad_ = std::vector<double>(1, 0.0);
+        }
+        if (shape_.empty())
+        {
+            shape_ = {data_.size()};
+        }
+        check_validity();
+    }
+
+    /**
+     * 向量构造函数
+     * @param data 数值向量
+     * @param requires_grad 是否需要梯度计算
+     */
+    explicit Variable(const std::vector<double> &data, Nodetype type, const std::vector<size_t> &shape = {})
+        : data_(data), type_(type), shape_(shape)
+    {
+        if (has_grad())
+        {
+            grad_ = std::vector<double>(data.size(), 0.0);
+        }
+        if (shape_.empty())
+        {
+            shape_ = {data_.size()};
+        }
+        check_validity();
+    }
+    void check_validity()
+    {
+        size_t total = 1;
+        for (size_t idx = 0; idx < shape_.size(); ++idx)
+        {
+            size_t dim = shape_[idx];
+            if (dim <= 0)
+            {
+                throw std::runtime_error("Invalid shape dimension" + std::to_string(idx) + ": " + std::to_string(dim));
+            }
+            total *= dim;
+        }
+        if (total != data_.size())
+        {
+            throw std::runtime_error("Data size does not match shape");
+        }
+    }
+    // check if it is some simple shapes like scalar, vector and matrix
+    bool is_scalar() const
+    {
+        return size() == 1;
+    }
+    bool is_vector() const
+    {
+        return ndim() == 1 && shape_[0] > 1;
+    }
+    bool is_matrix() const
+    {
+        return ndim() == 2 && shape_[0] > 1 && shape_[1] > 1;
+    }
+    // 访问器
+    const std::vector<double> &data() const { return data_; }
+    const std::vector<double> &grad() const { return grad_; }
+    Nodetype type() const { return type_; }
+    size_t size() const { return data_.size(); }
+    std::vector<size_t> shape() const { return shape_; }
+
+    // update the data using gradient and learning rate
+    void update(double learning_rate)
+    {
+        for (size_t i = 0; i < data_.size(); i++)
+        {
+            data_[i] -= learning_rate * grad_[i];
+        }
+    }
+    void set_data(std::vector<double>& new_data){
+        // if(!is_variable()){
+        //     throw std::runtime_error("Cannot set data for constant variable");
+        // }
+        if(new_data.size() != data_.size()){
+            throw std::runtime_error("New data size does not match");
+        }
+        data_ = new_data;
+    }
+    // 获取标量值（仅适用于单元素）
+    double& item()
+    {
+        if (!is_scalar())
+        {
+            throw std::runtime_error("item() can only be called on scalar variables");
+        }
+        return data_[0];
+    }
+
+    // 获取梯度标量值（仅适用于单元素）
+    double& grad_item()
+    {
+        if (!has_grad() || !is_scalar())
+        {
+            throw std::runtime_error("grad_item() can only be called on scalar variables with gradients");
+        }
+        return grad_[0];
+    }
+    void set_input(const double new_data){
+        if(type_ != input){
+            throw std::runtime_error("Only input variable can set data");
+        }
+        if(data_.size() != 1){
+            throw std::runtime_error("This variable is not a scalar");
+        }
+        data_[0] = new_data;
+    }
+    void set_input(const std::vector<double>& new_data){
+        if(type_ != input){
+            throw std::runtime_error("Only input variable can set data");
+        }
+        if(new_data.size() != data_.size()){
+            throw std::runtime_error("New data size does not match");
+        }
+        data_ = new_data;
+    }
+    /**
+     * 设置梯度函数
+     */
+    void set_grad_fn(std::function<void(const std::vector<double> &)> grad_fn)
+    {
+        grad_fn_ = grad_fn;
+    }
+    void set_forward_fn(std::function<void()> forward_fn)
+    {
+        forward_fn_ = forward_fn;
+    }
+    /**
+     * 添加子节点
+     */
+    void add_child(VarPtr child)
+    {
+        children_.push_back(child);
+    }
+    void calc(){
+        for(auto & child: children_){
+            child->calc();
+        }
+        this->forward();
+    }
+    /**
+     * 反向传播计算梯度
+     * @param grad_output 从上游传来的梯度
+     */
+    void backward(const std::vector<double> &grad_output = {})
+    {
+        if (!has_grad())
+            return;
+
+        std::vector<double> grad_out = grad_output;
+
+        // 如果是标量输出且没有指定梯度，设为1 (优化目标)
+        if (grad_out.empty())
+        {
+            grad_out = std::vector<double>(data_.size(), 1.0);
+        }
+
+        // 累积梯度
+        for (size_t i = 0; i < grad_.size(); ++i)
+        {
+            grad_[i] += grad_out[i];
+        }
+
+        // 如果有梯度函数，继续反向传播
+        if (grad_fn_)
+        {
+            grad_fn_(grad_out);
+        }
+    }
+
+    void forward(){
+        if(is_variable() && forward_fn_){
+            forward_fn_();
+        }
+    }
+    void recursive_zero_grad(){
+        zero_grad();
+        for(auto &child: children_){
+            child->recursive_zero_grad();
+        }
+    }
+    /**
+     * 清零梯度
+     */
+    void zero_grad()
+    {
+        if (has_grad())
+        {
+            std::fill(grad_.begin(), grad_.end(), 0.0);
+        }
+    }
+    void forward(){
+        if(type_ == intermediate && forward_fn_){
+            forward_fn_();
+        }
+    }
+    void zero_grad_recursive()
+    {
+        zero_grad();
+        for (auto &child : children_)
+        {
+            child->zero_grad_recursive();
+        }
+    }
+    /**
+     * 打印变量信息
+     */
+    void print() const
+    {
+        std::cout << "Variable(data=[";
+        for (size_t i = 0; i < data_.size(); ++i)
+        {
+            std::cout << std::fixed << std::setprecision(4) << data_[i];
+            if (i < data_.size() - 1)
+                std::cout << ", ";
+        }
+        std::cout << "], shape=(";
+        for(size_t i = 0; i < ndim(); ++i)
+        {
+            std::cout << shape_[i];
+            if (i < ndim() - 1)
+                std::cout << ", ";
+        }
+        std::cout << "), type=" << type_;
+
+        if (has_grad() && !grad_.empty())
+        {
+            std::cout << ", grad=[";
+            for (size_t i = 0; i < grad_.size(); ++i)
+            {
+                std::cout << std::fixed << std::setprecision(4) << grad_[i];
+                if (i < grad_.size() - 1)
+                    std::cout << ", ";
+            }
+            std::cout << "]";
+        }
+        std::cout << ")" << std::endl;
+    }
+    // 通过扁平索引获取多维索引
+    const std::vector<int> PlainItemIndex(const size_t flat_index) const
+    {
+        if (flat_index >= size())
+        {
+            throw std::runtime_error("Flat index out of bounds");
+        }
+        std::vector<int> idx(ndim(), 0);
+        size_t temp = flat_index;
+        for (int i = ndim() - 1; i >= 0; i--)
+        {
+            idx[i] = temp % shape_[i];
+            temp /= shape_[i];
+        }
+        return idx;
+    }
+    // 索引访问函数，支持多维索引
+    const size_t ItemIndex(const std::vector<int> &idx) const
+    {
+        if (idx.size() != shape().size())
+        { // dimension match
+            throw std::runtime_error("Index dimension does not match variable dimension");
+        }
+        for (size_t i = 0; i < idx.size(); i++)
+        {
+            if (idx[i] < 0 || static_cast<size_t>(idx[i]) >= shape()[i])
+            {
+                throw std::runtime_error("Index out of bounds at dimension " + std::to_string(i));
+            }
+        }
+        size_t flat_index = 0;
+        for (size_t i = 0; i < idx.size(); i++)
+        {
+            size_t stride = 1;
+            for (size_t j = i + 1; j < shape().size(); j++)
+            {
+                stride *= shape()[j];
+            }
+            flat_index += idx[i] * stride;
+        }
+        return flat_index;
+    }
+
+    // 通过多维索引获取元素
+    double Item(const std::vector<int> &idx)
+    {
+        return data()[ItemIndex(idx)];
+    }
+    double& Item(size_t flat_index)
+    {
+        if (flat_index >= size())
+        {
+            throw std::runtime_error("Flat index out of bounds");
+        }
+        return data_[flat_index];
+    }
+    // 通过多维索引获取梯度
+    double GradItem(const std::vector<int> &idx)
+    {
+        if (!has_grad())
+        {
+            throw std::runtime_error("This variable does not require gradient");
+        }
+        return grad()[ItemIndex(idx)];
+    }
+    double& GradItem(size_t flat_index)
+    {
+        if (!has_grad())
+        {
+            throw std::runtime_error("This variable does not require gradient");
+        }
+        if (flat_index >= size())
+        {
+            throw std::runtime_error("Flat index out of bounds");
+        }
+        return grad_[flat_index];
+    }
+};
+
+// 工具函数：创建Variable的智能指针
+VarPtr make_var(double value)
+{
+    return std::make_shared<Variable>(value, intermediate);
+}
+
+VarPtr make_var(const std::vector<double> &data, const std::vector<size_t> &shape = {})
+{
+    return std::make_shared<Variable>(data, intermediate, shape);
+}
+
+VarPtr make_param(double value, const std::vector<size_t> &shape = {})
+{
+    return std::make_shared<Variable>(value, parameter, shape);
+}
+VarPtr make_param(const std::vector<double> &data, const std::vector<size_t> &shape = {})
+{
+    return std::make_shared<Variable>(data, parameter, shape);
+}
+VarPtr make_input(double value, const std::vector<size_t> &shape = {})
+{
+    return std::make_shared<Variable>(value, input, shape);
+}
+VarPtr make_input(const std::vector<double> &data, const std::vector<size_t> &shape = {})
+{
+    return std::make_shared<Variable>(data, input, shape);
+}
+
+// get broadcasted index
+std::vector<int> get_broadcast_idx(const std::vector<int>& result_idx, 
+                                   const std::vector<size_t>& var_shape) {
+    int result_dims = result_idx.size();
+    if (var_shape.empty()) return {};
+
+    std::vector<int> var_idx(var_shape.size());
+    int offset = result_dims - var_shape.size();
+    
+    for (size_t j = 0; j < var_shape.size(); j++) {
+        int idx_val = (var_shape[j] == 1) ? 0 : result_idx[j + offset];
+        var_idx[j] = idx_val;
+    }
+    return var_idx;
+}
+
+/**
+ * 基础数学运算函数
+ */
+
+// 加法运算
+VarPtr add(VarPtr a, VarPtr b)
+{
+
+    size_t len = std::max(a->ndim(), b->ndim());
+    std::vector<size_t> result_shape(len);
+    for (size_t i=0; i < len; i++)
+    { // 确定结果shape
+        size_t a_dim = (i <  a->ndim()) ? a->shape()[a->ndim()-i-1] : 1;
+        size_t b_dim = (i < b->ndim()) ? b->shape()[b->ndim()-i-1] : 1;
+        if (a_dim != b_dim && a_dim != 1 && b_dim != 1)
+        {
+            throw std::runtime_error("Incompatible sizes for addition");
+        }
+        result_shape[len-1-i] = std::max(a_dim, b_dim);
+    }
+    size_t result_size = 1; // 计算结果总大小
+    for (size_t dim : result_shape)
+    {
+        result_size *= dim;
+    }
+
+    std::vector<double> result_data(result_size);
+    auto result = make_var(result_data, result_shape);
+    // 执行加法（支持广播）
+    auto forward_fn = [a, b, result, result_size, result_shape]() {
+        // 先递归计算依赖的节点
+        if (a->type() == intermediate) a->forward();
+        if (b->type() == intermediate) b->forward();
+        
+        for (size_t i = 0; i < result_size; i++)
+        {
+            // 直接使用 result 变量计算索引，避免创建临时变量
+            std::vector<int> result_idx = result->PlainItemIndex(i);
+            
+            // 计算广播后的 a 和 b 索引
+            std::vector<int> a_idx = get_broadcast_idx(result_idx, a->shape());
+            std::vector<int> b_idx = get_broadcast_idx(result_idx, b->shape());
+            
+            double a_val = (a->shape().empty()) ? a->data()[0] : a->Item(a_idx);
+            double b_val = (b->shape().empty()) ? b->data()[0] : b->Item(b_idx);
+            result->Item(i) = a_val + b_val;
+        }
+    };
+
+    // 设置前向函数
+    result->set_forward_fn(forward_fn);
+
+    
+
+
+    auto grad_fn = [a, b, result, result_shape, result_size](const std::vector<double> &grad_output)
+    {
+        if (a->has_grad())
+        {
+            std::vector<double> grad_a(a->size(), 0.0);
+            for (size_t i = 0; i < result_size; i++)
+            {
+                std::vector<int> a_idx = get_broadcast_idx(result->PlainItemIndex(i), a->shape());
+                grad_a[a->ItemIndex(a_idx)] += grad_output[i];
+            }
+            a->backward(grad_a);
+        }
+        if (b->has_grad())
+        {
+            std::vector<double> grad_b(b->size(), 0.0);
+            for (size_t i = 0; i < result_size; i++)
+            {
+                std::vector<int> b_idx = get_broadcast_idx(result->PlainItemIndex(i), b->shape());
+                grad_b[b->ItemIndex(b_idx)] += grad_output[i];
+            }
+            b->backward(grad_b);
+        }
+    };
+
+    result->set_grad_fn(grad_fn);
+    result->add_child(a);
+    result->add_child(b);
+
+    return result;
+}
+
+// 减法运算
+VarPtr sub(VarPtr a, VarPtr b){
+
+    size_t len = std::max(a->ndim(), b->ndim());
+    std::vector<size_t> result_shape(len);
+    for (size_t i=0; i < len; i++)
+    { // 确定结果shape
+
+        size_t a_dim = (i <  a->ndim()) ? a->shape()[a->ndim()-i-1] : 1;
+        size_t b_dim = (i < b->ndim()) ? b->shape()[b->ndim()-i-1] : 1;
+        if (a_dim != b_dim && a_dim != 1 && b_dim != 1)
+        {
+            throw std::runtime_error("Incompatible sizes for subtraction");
+        }
+        result_shape[len-1-i] = std::max(a_dim, b_dim);
+    }
+    size_t result_size = 1; // 计算结果总大小
+    for (size_t dim : result_shape)
+    {
+        result_size *= dim;
+    }
+
+    std::vector<double> result_data(result_size);
+    auto result = make_var(result_data, result_shape);
+    
+    // 添加前向函数
+    auto forward_fn = [a, b, result, result_size, result_shape]() {
+        for (size_t i = 0; i < result_size; i++)
+        {
+            // 直接使用 result 变量计算索引，避免创建临时变量
+            std::vector<int> result_idx = result->PlainItemIndex(i);
+            
+            // 计算广播后的 a 和 b 索引
+            std::vector<int> a_idx = get_broadcast_idx(result_idx, a->shape());
+            std::vector<int> b_idx = get_broadcast_idx(result_idx, b->shape());
+            
+            double a_val = (a->shape().empty()) ? a->data()[0] : a->Item(a_idx);
+            double b_val = (b->shape().empty()) ? b->data()[0] : b->Item(b_idx);
+            result->Item(i) = a_val - b_val;
+        }
+    };
+
+    // 设置前向函数
+    result->set_forward_fn(forward_fn);
+
+    if (a->has_grad() || b->has_grad())
+    {
+        auto grad_fn = [a, b, result, result_shape, result_size](const std::vector<double> &grad_output)
+        {
+            if (a->has_grad())
+            {
+                std::vector<double> grad_a(a->size(), 0.0);
+                for (size_t i = 0; i < result_size; i++)
+                {
+                    std::vector<int> a_idx = get_broadcast_idx(result->PlainItemIndex(i), a->shape());
+                    grad_a[a->ItemIndex(a_idx)] += grad_output[i];
+                }
+                a->backward(grad_a);
+            }
+            if (b->has_grad())
+            {
+                std::vector<double> grad_b(b->size(), 0.0);
+                for (size_t i = 0; i < result_size; i++)
+                {
+                    std::vector<int> b_idx = get_broadcast_idx(result->PlainItemIndex(i), b->shape());
+                    grad_b[b->ItemIndex(b_idx)] -= grad_output[i];
+                }
+                b->backward(grad_b);
+            }
+        };
+
+        result->set_grad_fn(grad_fn);
+    }
+    if(is_var){
+        result->set_forward_fn(forward_fn);
+    }else {
+        forward_fn();
+    }
+    result->add_child(a);
+    result->add_child(b);
+
+    return result;
+}
+// 乘法运算 - 支持张量乘法
+
+
+// 元素级乘法
+VarPtr mul_elementwise(VarPtr a, VarPtr b) {
+    size_t len = std::max(a->ndim(), b->ndim());
+    std::vector<size_t> result_shape(len);
+    
+    // 计算结果形状（从右对齐的广播）
+    for (size_t i = 0; i < len; i++) {
+        size_t a_dim = (i < a->ndim()) ? a->shape()[a->ndim()-i-1] : 1;
+        size_t b_dim = (i < b->ndim()) ? b->shape()[b->ndim()-i-1] : 1;
+        if (a_dim != b_dim && a_dim != 1 && b_dim != 1) {
+            throw std::runtime_error("Incompatible sizes for element-wise multiplication");
+        }
+        result_shape[len-1-i] = std::max(a_dim, b_dim);
+    }
+    
+    size_t result_size = 1;
+    for (size_t dim : result_shape) {
+        result_size *= dim;
+    }
+    
+    std::vector<double> result_data(result_size);
+    auto result = make_var(result_data, result_shape);
+    
+    // 添加前向函数
+    auto forward_fn = [a, b, result, result_size, result_shape]() {
+        for (size_t i = 0; i < result_size; i++) {
+            // 直接使用 result 变量计算索引，避免创建临时变量
+            std::vector<int> result_idx = result->PlainItemIndex(i);
+            
+            std::vector<int> a_idx = get_broadcast_idx(result_idx, a->shape());
+            std::vector<int> b_idx = get_broadcast_idx(result_idx, b->shape());
+            
+            double a_val = (a->shape().empty()) ? a->data()[0] : a->Item(a_idx);
+            double b_val = (b->shape().empty()) ? b->data()[0] : b->Item(b_idx);
+            result->Item(i) = a_val * b_val;
+        }
+    };
+
+    // 设置前向函数
+    result->set_forward_fn(forward_fn);
+    
+    auto grad_fn = [a, b, result, result_shape, result_size](const std::vector<double> &grad_output) {
+        if (a->has_grad()) {
+            std::vector<double> grad_a(a->size(), 0.0);
+            for (size_t i = 0; i < result_size; i++) {
+                std::vector<int> a_idx = get_broadcast_idx(result->PlainItemIndex(i), a->shape());
+                std::vector<int> b_idx = get_broadcast_idx(result->PlainItemIndex(i), b->shape());
+                
+                double b_val = (b->shape().empty()) ? b->data()[0] : b->Item(b_idx);
+                
+                if (a->shape().empty()) {
+                    grad_a[0] += grad_output[i] * b_val;
+                } else {
+                    grad_a[a->ItemIndex(a_idx)] += grad_output[i] * b_val;
+                }
+            }
+            a->backward(grad_a);
+        }
+        
+        if (b->has_grad()) {
+            std::vector<double> grad_b(b->size(), 0.0);
+            for (size_t i = 0; i < result_size; i++) {
+                std::vector<int> a_idx = get_broadcast_idx(result->PlainItemIndex(i), a->shape());
+                std::vector<int> b_idx = get_broadcast_idx(result->PlainItemIndex(i), b->shape());
+                
+                double a_val = (a->shape().empty()) ? a->data()[0] : a->Item(a_idx);
+                
+                if (b->shape().empty()) {
+                    grad_b[0] += grad_output[i] * a_val;
+                } else {
+                    grad_b[b->ItemIndex(b_idx)] += grad_output[i] * a_val;
+                }
+            }
+            b->backward(grad_b);
+        }
+    };
+    result->set_grad_fn(grad_fn);
+    result->add_child(a);
+    result->add_child(b);
+
+    
+    return result;
+
+}
+
+VarPtr tensor(VarPtr a, VarPtr b){
+    size_t len = a->size() * b->size();
+    bool requires_grad = a->requires_grad() || b->requires_grad();
+    std::vector<size_t> shape(a->ndim() + b->ndim());
+    // fill in the shape
+    for(size_t i=0; i < a->ndim(); i++){
+        shape[i] = a->shape()[i];
+    }
+    for(size_t j=0; j < b->ndim(); j++){
+        shape[a->ndim()+j] = b->shape()[j];
+    }
+    bool is_var = a->is_variable() || b->is_variable();
+    VarPtr result = make_var(std::vector<double>(len), requires_grad, shape,is_var);
+    if(result->requires_grad()){
+        auto grad_fn = [a, b, result, len](const std::vector<double> &grad_output){
+            if(a->requires_grad()){
+                std::vector<double> grad_a(a->size(), 0.0);
+                for(size_t i = 0; i < len; i++){
+                    std::vector<int> result_idx = result->PlainItemIndex(i);
+                    std::vector<int> a_idx(result_idx.begin(), result_idx.begin()+a->ndim());
+                    std::vector<int> b_idx(result_idx.begin()+a->ndim(), result_idx.end());
+                    grad_a[a->ItemIndex(a_idx)] += grad_output[i] * b->Item(b_idx);
+                }
+                a->backward(grad_a);
+            }
+            if(b->requires_grad()){
+                std::vector<double> grad_b(b->size(), 0.0);
+                for(size_t i = 0; i < len; i++){
+                    std::vector<int> result_idx = result->PlainItemIndex(i);
+                    std::vector<int> a_idx(result_idx.begin(), result_idx.begin()+a->ndim());
+                    std::vector<int> b_idx(result_idx.begin()+a->ndim(), result_idx.end());
+                    grad_b[b->ItemIndex(b_idx)] += grad_output[i] * a->Item(a_idx);
+                }
+                b->backward(grad_b);
+            }
+        };
+        result->set_grad_fn(grad_fn);
+    }
+    auto forward_fn = [a, b, result, len](){
+        for(size_t i = 0; i < len; i++){
+            std::vector<int> result_idx = result->PlainItemIndex(i);
+            result->Item(i) = a->Item(std::vector<int>(result_idx.begin(), result_idx.begin()+a->ndim())) *
+                                b->Item(std::vector<int>(result_idx.begin()+a->ndim(), result_idx.end()));
+        }
+    };
+    if(is_var){
+        result->set_forward_fn(forward_fn);
+    }else{
+        forward_fn();
+    }
+    result->add_child(a);
+    result->add_child(b);
+    return result;
+}
+VarPtr mul(VarPtr a, VarPtr b, int axis_a = -1, int axis_b = -1)
+{
+    if (axis_a == -1 && axis_b == -1) {
+        return mul_elementwise(a, b);
+    }
+    // 张量乘法：沿指定轴收缩
+    // 检查轴的有效性
+    if (axis_a < 0) axis_a += a->ndim();
+    if (axis_b < 0) axis_b += b->ndim();
+    
+    if (axis_a >= static_cast<int>(a->ndim()) || axis_b >= static_cast<int>(b->ndim()) ||
+        axis_a < 0 || axis_b < 0) {
+        throw std::runtime_error("Invalid axis for tensor multiplication");
+    }
+    
+    size_t contract_dim_a = a->shape()[axis_a];
+    size_t contract_dim_b = b->shape()[axis_b];
+    
+    if (contract_dim_a != contract_dim_b) {
+        throw std::runtime_error("Incompatible dimensions for tensor contraction");
+    }
+    
+    // 计算结果形状
+    std::vector<size_t> result_shape;
+    for (size_t i = 0; i < a->ndim(); i++) {
+        if (i != static_cast<size_t>(axis_a)) {
+            result_shape.push_back(a->shape()[i]);
+        }
+    }
+    for (size_t i = 0; i < b->ndim(); i++) {
+        if (i != static_cast<size_t>(axis_b)) {
+            result_shape.push_back(b->shape()[i]);
+        }
+    }
+    
+    if (result_shape.empty()) {
+        result_shape = {1}; // 标量结果
+    }
+    
+    size_t result_size = 1;
+    for (size_t dim : result_shape) {
+        result_size *= dim;
+    }
+    
+    std::vector<double> result_data(result_size, 0.0);
+    auto result = make_var(result_data, result_shape);
+    
+    // 添加前向函数
+    auto forward_fn = [a, b, result, result_size, result_shape, axis_a, axis_b, contract_dim_a]() {
+        // 执行张量乘法
+        for (size_t res_i = 0; res_i < result_size; res_i++) {
+            std::vector<int> result_idx = result->PlainItemIndex(res_i);
+            
+            // 构造 a 和 b 的完整索引
+            std::vector<int> full_a_idx(a->shape().size());
+            std::vector<int> full_b_idx(b->shape().size());
+            
+            // 填充 a 的索引（跳过收缩轴）
+            size_t a_idx_pos = 0;
+            for (size_t i = 0; i < a->shape().size(); i++) {
+                if (i != static_cast<size_t>(axis_a)) {
+                    if (a_idx_pos < result_idx.size()) {
+                        full_a_idx[i] = result_idx[a_idx_pos++];
+                    }
+                }
+            }
+            
+            // 填充 b 的索引（跳过收缩轴）
+            size_t b_idx_pos = a->shape().size() - 1; // b 的索引从 a 的维度之后开始
+            if (static_cast<size_t>(axis_a) < a->shape().size()) {
+                b_idx_pos--; // 因为跳过了 a 的收缩轴
+            }
+            
+            for (size_t i = 0; i < b->shape().size(); i++) {
+                if (i != static_cast<size_t>(axis_b)) {
+                    if (b_idx_pos < result_idx.size()) {
+                        full_b_idx[i] = result_idx[b_idx_pos++];
+                    }
+                }
+            }
+            
+            // 初始化结果为0
+            result->Item(res_i) = 0.0;
+            // 沿收缩维度求和
+            for (size_t k = 0; k < contract_dim_a; k++) {
+                full_a_idx[axis_a] = k;
+                full_b_idx[axis_b] = k;
+                
+                double a_val = a->Item(full_a_idx);
+                double b_val = b->Item(full_b_idx);
+                result->Item(res_i) += a_val * b_val;
+            }
+        }
+    };
+
+    // 设置前向函数
+    result->set_forward_fn(forward_fn);
+
+    auto grad_fn = [a, b, result, axis_a, axis_b, contract_dim_a](const std::vector<double> &grad_output) {
+        if (a->has_grad()) {
+            std::vector<double> grad_a(a->size(), 0.0);
+            // 实现张量乘法的反向传播
+            // grad_a[i,j,k] = sum_l (grad_output[i,j,l] * b[k,l])  (假设沿最后一维收缩)
+            // 这里需要根据具体的轴来计算
+            for (size_t a_i = 0; a_i < a->size(); a_i++) {
+                std::vector<int> a_idx = a->PlainItemIndex(a_i);
+                
+                for (size_t res_i = 0; res_i < result->size(); res_i++) {
+                    std::vector<int> result_idx = result->PlainItemIndex(res_i);
+                    
+                    // 构造对应的 b 索引
+                    std::vector<int> b_idx(b->shape().size());
+                    b_idx[axis_b] = a_idx[axis_a];
+                    
+                    // 填充 b 的其他维度索引
+                    size_t b_dim_pos = a->shape().size() - 1;
+                    if (static_cast<size_t>(axis_a) < a->shape().size()) b_dim_pos--;
+                    
+                    for (size_t i = 0; i < b->shape().size(); i++) {
+                        if (i != static_cast<size_t>(axis_b)) {
+                            if (b_dim_pos < result_idx.size()) {
+                                b_idx[i] = result_idx[b_dim_pos++];
+                            }
+                        }
+                    }
+                    
+                    // 检查 a 的索引是否匹配结果索引
+                    bool match = true;
+                    size_t a_dim_pos = 0;
+                    for (size_t i = 0; i < a->shape().size(); i++) {
+                        if (i != static_cast<size_t>(axis_a)) {
+                            if (a_dim_pos < result_idx.size() && a_idx[i] != result_idx[a_dim_pos]) {
+                                match = false;
+                                break;
+                            }
+                            a_dim_pos++;
+                        }
+                    }
+                    
+                    if (match) {
+                        double b_val = b->Item(b_idx);
+                        grad_a[a_i] += grad_output[res_i] * b_val;
+                    }
+                }
+            }
+            a->backward(grad_a);
+        }
+        
+        if (b->has_grad()) {
+            std::vector<double> grad_b(b->size(), 0.0);
+            // 类似地计算 b 的梯度
+            for (size_t b_i = 0; b_i < b->size(); b_i++) {
+                std::vector<int> b_idx = b->PlainItemIndex(b_i);
+                
+                for (size_t res_i = 0; res_i < result->size(); res_i++) {
+                    std::vector<int> result_idx = result->PlainItemIndex(res_i);
+                    
+                    // 构造对应的 a 索引
+                    std::vector<int> a_idx(a->shape().size());
+                    a_idx[axis_a] = b_idx[axis_b];
+                    
+                    // 填充 a 的其他维度索引
+                    size_t a_dim_pos = 0;
+                    for (size_t i = 0; i < a->shape().size(); i++) {
+                        if (i != static_cast<size_t>(axis_a)) {
+                            if (a_dim_pos < result_idx.size()) {
+                                a_idx[i] = result_idx[a_dim_pos++];
+                            }
+                        }
+                    }
+                    
+                    // 检查 b 的索引是否匹配结果索引
+                    bool match = true;
+                    size_t b_dim_pos = a->shape().size() - 1;
+                    if (static_cast<size_t>(axis_a) < a->shape().size()) b_dim_pos--;
+                    
+                    for (size_t i = 0; i < b->shape().size(); i++) {
+                        if (i != static_cast<size_t>(axis_b)) {
+                            if (b_dim_pos < result_idx.size() && b_idx[i] != result_idx[b_dim_pos]) {
+                                match = false;
+                                break;
+                            }
+                            b_dim_pos++;
+                        }
+                    }
+                    
+                    if (match) {
+                        double a_val = a->Item(a_idx);
+                        grad_b[b_i] += grad_output[res_i] * a_val;
+                    }
+                }
+            }
+            b->backward(grad_b);
+        }
+    };
+        
+    result->set_grad_fn(grad_fn);
+    result->add_child(a);
+    result->add_child(b);
+    
+    return result;
+}
+
+VarPtr pow_elementwise(VarPtr a, double exponent){
+    
+    std::vector<double> result_data(a->size());
+    auto result = make_var(result_data);
+
+    // 添加前向函数
+    auto forward_fn = [a, result, exponent]() {
+        for (size_t i = 0; i < a->size(); ++i)
+        {
+            result->Item(i) = std::pow(a->data()[i], exponent);
+        }
+    };
+
+    // 设置前向函数
+    result->set_forward_fn(forward_fn);
+    auto grad_fn = [a, exponent](const std::vector<double> &grad_output)
+    {
+        if (a->has_grad())
+        {
+            std::vector<double> grad_a(a->size());
+            for (size_t i = 0; i < a->size(); ++i)
+            {
+                // d/dx (x^n) = n * x^(n-1)
+                grad_a[i] = grad_output[i] * exponent * std::pow(a->data()[i], exponent - 1);
+            }
+            a->backward(grad_a);
+        }
+    };
+
+    result->set_grad_fn(grad_fn);
+    result->add_child(a);
+
+    return result;
+}
+
+// 求和运算
+VarPtr sum(VarPtr a)
+{
+    auto result = make_var(0.0);
+
+    // 添加前向函数
+    auto forward_fn = [a, result]() {
+        double sum_val = 0.0;
+        for (double val : a->data())
+        {
+            sum_val += val;
+        }
+        result->Item(0) = sum_val;
+    };
+
+    // 设置前向函数
+    result->set_forward_fn(forward_fn);
+    auto grad_fn = [a](const std::vector<double> &grad_output)
+    {
+        if (a->has_grad())
+        {
+            // 梯度广播到所有元素
+            std::vector<double> grad_a(a->size(), grad_output[0]);
+            a->backward(grad_a);
+        }
+    };
+
+    result->set_grad_fn(grad_fn);
+    result->add_child(a);
+
+    return result;
+}
+
+// 平均值运算
+VarPtr mean(VarPtr a)
+{
+    auto result = make_var(0.0);
+
+    // 添加前向函数
+    auto forward_fn = [a, result]() {
+        double sum_val = 0.0;
+        for (double val : a->data())
+        {
+            sum_val += val;
+        }
+        double mean_val = sum_val / a->size();
+        result->Item(0) = mean_val;
+    };
+
+    // 设置前向函数
+    result->set_forward_fn(forward_fn);
+
+    auto grad_fn = [a](const std::vector<double> &grad_output)
+    {
+        if (a->has_grad())
+        {
+            // 梯度平均分配到所有元素
+            double grad_per_element = grad_output[0] / a->size();
+            std::vector<double> grad_a(a->size(), grad_per_element);
+            a->backward(grad_a);
+        }
+    };
+
+    result->set_grad_fn(grad_fn);
+    result->add_child(a);
+    
+
+    return result;
+}
+
+/**
+ * 激活函数
+ */
+
+// ReLU激活函数
+VarPtr relu(VarPtr a)
+{
+    std::vector<double> result_data(a->size());
+    auto result = make_var(result_data);
+
+    // 添加前向函数
+    auto forward_fn = [a, result]() {
+        for (size_t i = 0; i < a->size(); ++i)
+        {
+            result->Item(i) = std::max(0.0, a->data()[i]);
+        }
+    };
+
+    // 设置前向函数
+    result->set_forward_fn(forward_fn);
+
+
+    auto grad_fn = [a](const std::vector<double> &grad_output)
+    {
+        if (a->has_grad())
+        {
+            std::vector<double> grad_a(a->size());
+            for (size_t i = 0; i < a->size(); ++i)
+            {
+                // ReLU的导数：x > 0 时为1，否则为0
+                grad_a[i] = (a->data()[i] > 0) ? grad_output[i] : 0.0;
+            }
+            a->backward(grad_a);
+        }
+    };
+
+    result->set_grad_fn(grad_fn);
+    result->add_child(a);
+    
+
+    return result;
+}
+
+// Sigmoid激活函数
+VarPtr sigmoid(VarPtr a)
+{
+    std::vector<double> result_data(a->size());
+    auto result = make_var(result_data);
+
+    // 添加前向函数
+    auto forward_fn = [a, result]() {
+        for (size_t i = 0; i < a->size(); ++i)
+        {
+            result->Item(i) = 1.0 / (1.0 + std::exp(-a->data()[i]));
+        }
+    };
+
+    // 设置前向函数
+    result->set_forward_fn(forward_fn);
+
+    auto grad_fn = [a, result](const std::vector<double> &grad_output)
+    {
+        if (a->has_grad())
+        {
+            std::vector<double> grad_a(a->size());
+            for (size_t i = 0; i < a->size(); ++i)
+            {
+                // Sigmoid的导数：sigmoid(x) * (1 - sigmoid(x))
+                double sigmoid_val = result->data()[i];
+                grad_a[i] = grad_output[i] * sigmoid_val * (1.0 - sigmoid_val);
+            }
+            a->backward(grad_a);
+        }
+    };
+
+    result->set_grad_fn(grad_fn);
+    result->add_child(a);
+    
+
+    return result;
+}
+
+// Tanh激活函数
+VarPtr tanh_activation(VarPtr a)
+{
+    std::vector<double> result_data(a->size());
+    auto result = make_var(result_data);
+
+    // 添加前向函数
+    auto forward_fn = [a, result]() {
+        for (size_t i = 0; i < a->size(); ++i)
+        {
+            result->Item(i) = std::tanh(a->data()[i]);
+        }
+    };
+
+    // 设置前向函数
+    result->set_forward_fn(forward_fn);
+
+    auto grad_fn = [a, result](const std::vector<double> &grad_output)
+    {
+        if (a->has_grad())
+        {
+            std::vector<double> grad_a(a->size());
+            for (size_t i = 0; i < a->size(); ++i)
+            {
+                // Tanh的导数：1 - tanh²(x)
+                double tanh_val = result->data()[i];
+                grad_a[i] = grad_output[i] * (1.0 - tanh_val * tanh_val);
+            }
+            a->backward(grad_a);
+        }
+    };
+
+    result->set_grad_fn(grad_fn);
+    result->add_child(a);
+
+
+    return result;
+}
+
+/**
+ * 损失函数
+ */
+
+// 均方误差损失函数
+VarPtr mse_loss(VarPtr predictions, VarPtr targets)
+{
+    if (predictions->size() != targets->size())
+    {
+        throw std::runtime_error("Predictions and targets must have the same size");
+    }
+
+    // 计算 MSE = mean((predictions - targets)^2)
+    auto diff = sub(predictions, targets);
+    auto squared_diff = mul(diff, diff);
+    return mean(squared_diff);
+}
+
+// 二元交叉熵损失函数
+VarPtr binary_cross_entropy_loss(VarPtr predictions, VarPtr targets)
+{
+    if (predictions->size() != targets->size())
+    {
+        throw std::runtime_error("Predictions and targets must have the same size");
+    }
+    std::vector<double> loss_data(predictions->size());
+    auto result = make_var(loss_data);
+
+    // 添加前向函数
+    auto forward_fn = [predictions, targets, result]() {
+        for (size_t i = 0; i < predictions->size(); ++i)
+        {
+            double pred = predictions->data()[i];
+            double target = targets->data()[i];
+            // 防止log(0)
+            pred = std::max(1e-15, std::min(1.0 - 1e-15, pred));
+            // BCE = -[target * log(pred) + (1 - target) * log(1 - pred)]
+            result->Item(i) = -(target * std::log(pred) + (1.0 - target) * std::log(1.0 - pred));
+        }
+    };
+
+    // 设置前向函数
+    result->set_forward_fn(forward_fn);
+
+    auto grad_fn = [predictions, targets](const std::vector<double> &grad_output)
+    {
+        if (predictions->has_grad())
+        {
+            std::vector<double> grad_pred(predictions->size());
+            for (size_t i = 0; i < predictions->size(); ++i)
+            {
+                double pred = predictions->data()[i];
+                double target = targets->data()[i];
+
+                // 防止除零
+                pred = std::max(1e-15, std::min(1.0 - 1e-15, pred));
+
+                // BCE对prediction的导数：-(target/pred - (1-target)/(1-pred))
+                grad_pred[i] = grad_output[i] * (-(target / pred) + (1.0 - target) / (1.0 - pred));
+            }
+            predictions->backward(grad_pred);
+        }
+    };
+    result->set_grad_fn(grad_fn);
+    result->add_child(predictions);
+    result->add_child(targets);
+
+    return mean(result); // 返回平均损失
+}
+VarPtr operator+(VarPtr a, VarPtr b) { return add(a, b); }
+VarPtr operator-(VarPtr a, VarPtr b) { return sub(a, b); }
+VarPtr operator*(VarPtr a, VarPtr b) { return mul(a, b); }
+// VarPtr operator/(VarPtr a, VarPtr b) { return div(a, b); }  // div function is commented out
+VarPtr operator^(VarPtr a, double exponent) { return pow_elementwise(a, exponent); }